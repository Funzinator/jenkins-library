--- conflicted
+++ resolved
@@ -35,95 +35,33 @@
     }
 
     @Test
-<<<<<<< HEAD
-    void testGetProperty() {
-        def configuration = ConfigurationHelper.newInstance(mockScript, getConfiguration())
-        Assert.assertEquals('maven:3.2-jdk-8-onbuild', configuration.getConfigProperty('dockerImage'))
-        Assert.assertEquals('maven:3.2-jdk-8-onbuild', configuration.getConfigProperty('dockerImage', 'default'))
-        Assert.assertEquals('default', configuration.getConfigProperty('something', 'default'))
-        Assert.assertTrue(configuration.isPropertyDefined('dockerImage'))
-        Assert.assertFalse(configuration.isPropertyDefined('something'))
-    }
-
-    @Test
-    void testGetPropertyNestedLeafNodeIsString() {
-        def configuration = ConfigurationHelper.newInstance(mockScript, [a:[b: 'c']])
-        assertThat(configuration.getConfigProperty('a/b'), is('c'))
-=======
     void testGetPropertyNestedLeafNodeIsString() {
         assertThat(ConfigurationHelper.getConfigPropertyNested([a:[b: 'c']], 'a/b'), is('c'))
->>>>>>> 455461d3
     }
 
     @Test
     void testGetPropertyNestedLeafNodeIsMap() {
-<<<<<<< HEAD
-        def configuration = ConfigurationHelper.newInstance(mockScript, [a:[b: [c: 'd']]])
-        assertThat(configuration.getConfigProperty('a/b'), is([c: 'd']))
-=======
         assertThat(ConfigurationHelper.getConfigPropertyNested([a:[b: [c: 'd']]], 'a/b'), is([c: 'd']))
->>>>>>> 455461d3
     }
 
     @Test
     void testGetPropertyNestedPathNotFound() {
-<<<<<<< HEAD
-        def configuration = ConfigurationHelper.newInstance(mockScript, [a:[b: 'c']])
-        assertThat(configuration.getConfigProperty('a/c'), is((nullValue())))
-    }
-
-    void testGetPropertyNestedPathStartsWithTokenizer() {
-        def configuration = ConfigurationHelper.newInstance([k:'v'])
-        assertThat(configuration.getConfigProperty('/k'), is(('v')))
-=======
         assertThat(ConfigurationHelper.getConfigPropertyNested([a:[b: 'c']], 'a/c'), is((nullValue())))
     }
 
+    @Test
     void testGetPropertyNestedPathStartsWithTokenizer() {
         assertThat(ConfigurationHelper.getConfigPropertyNested([k:'v'], '/k'), is(('v')))
->>>>>>> 455461d3
     }
 
     @Test
     void testGetPropertyNestedPathEndsWithTokenizer() {
-<<<<<<< HEAD
-        def configuration = ConfigurationHelper.newInstance(mockScript, [k:'v'])
-        assertThat(configuration.getConfigProperty('k/'), is(('v')))
-=======
         assertThat(ConfigurationHelper.getConfigPropertyNested([k:'v'], 'k/'), is(('v')))
->>>>>>> 455461d3
     }
 
     @Test
     void testGetPropertyNestedPathManyTokenizer() {
-<<<<<<< HEAD
-        def configuration = ConfigurationHelper.newInstance(mockScript, [k1:[k2 : 'v']])
-        assertThat(configuration.getConfigProperty('///k1/////k2///'), is(('v')))
-    }
-
-    @Test
-    void testIsPropertyDefined() {
-        def configuration = ConfigurationHelper.newInstance(mockScript, getConfiguration())
-        Assert.assertTrue(configuration.isPropertyDefined('dockerImage'))
-        Assert.assertFalse(configuration.isPropertyDefined('something'))
-    }
-
-    @Test
-    void testIsPropertyDefinedWithInteger() {
-        def configuration = ConfigurationHelper.newInstance(mockScript, [dockerImage: 3])
-        Assert.assertTrue(configuration.isPropertyDefined('dockerImage'))
-    }
-
-    @Test
-    void testGetMandatoryProperty() {
-        def configuration = ConfigurationHelper.newInstance(mockScript, getConfiguration())
-        Assert.assertEquals('maven:3.2-jdk-8-onbuild', configuration.getMandatoryProperty('dockerImage'))
-        Assert.assertEquals('default', configuration.getMandatoryProperty('something', 'default'))
-
-        GroovyAssert.shouldFail { configuration.getMandatoryProperty('something') }
-=======
         assertThat(ConfigurationHelper.getConfigPropertyNested([k1:[k2 : 'v']], '///k1/////k2///'), is(('v')))
->>>>>>> 455461d3
     }
 
     @Test
@@ -332,7 +270,7 @@
         assert bGString instanceof GString
         assert cGString instanceof GString
 
-        def config = new ConfigurationHelper([a: aGString,
+        def config = ConfigurationHelper.newInstance(mockScript, [a: aGString,
                                               nextLevel: [b: bGString]])
                      .mixin([c : cGString])
                      .use()
@@ -347,7 +285,7 @@
 
     @Test
     public void testWithMandatoryParameterCollectFailuresAllParamtersArePresentResultsInNoExceptionThrown() {
-        new ConfigurationHelper([myKey1: 'a', myKey2: 'b'])
+        ConfigurationHelper.newInstance(mockScript, [myKey1: 'a', myKey2: 'b'])
                                    .collectValidationFailures()
                                    .withMandatoryProperty('myKey1')
                                    .withMandatoryProperty('myKey2')
@@ -356,7 +294,7 @@
 
     @Test
     public void testWithMandatoryParameterCollectFailuresMultipleMissingParametersDoNotResultInFailuresDuringWithMandatoryProperties() {
-        new ConfigurationHelper([:]).collectValidationFailures()
+        ConfigurationHelper.newInstance(mockScript, [:]).collectValidationFailures()
                                     .withMandatoryProperty('myKey1')
                                     .withMandatoryProperty('myKey2')
     }
@@ -365,7 +303,7 @@
     public void testWithMandatoryParameterCollectFailuresMultipleMissingParametersResultsInFailureDuringUse() {
         thrown.expect(IllegalArgumentException)
         thrown.expectMessage('ERROR - NO VALUE AVAILABLE FOR: myKey2, myKey3')
-        new ConfigurationHelper([myKey1:'a']).collectValidationFailures()
+        ConfigurationHelper.newInstance(mockScript, [myKey1:'a']).collectValidationFailures()
                                    .withMandatoryProperty('myKey1')
                                    .withMandatoryProperty('myKey2')
                                    .withMandatoryProperty('myKey3')
@@ -376,7 +314,7 @@
     public void testWithMandatoryParameterCollectFailuresOneMissingParametersResultsInFailureDuringUse() {
         thrown.expect(IllegalArgumentException)
         thrown.expectMessage('ERROR - NO VALUE AVAILABLE FOR myKey2')
-        new ConfigurationHelper([myKey1:'a']).collectValidationFailures()
+        ConfigurationHelper.newInstance(mockScript, [myKey1:'a']).collectValidationFailures()
                                    .withMandatoryProperty('myKey1')
                                    .withMandatoryProperty('myKey2')
                                    .use()
