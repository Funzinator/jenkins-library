--- conflicted
+++ resolved
@@ -62,12 +62,7 @@
         def clientSecret = 'mySecret'
 
         def tms = new TransportManagementService(nullScript, [verbose: true])
-<<<<<<< HEAD
         def token = tms.authentication(uaaUrl, clientId, clientSecret)
-
-=======
-        tms.authentication(uaaUrl, clientId, clientSecret)
->>>>>>> 04b58054
         assertThat(loggingRule.log, containsString("[TransportManagementService] OAuth Token retrieval started."))
         assertThat(loggingRule.log, containsString("[TransportManagementService] UAA-URL: '${uaaUrl}', ClientId: '${clientId}'"))
         assertThat(loggingRule.log, containsString("Received response with status 200 from authentication request."))
