--- conflicted
+++ resolved
@@ -109,12 +109,7 @@
         this.config = config
     }
 
-<<<<<<< HEAD
     /* private */ def getConfigPropertyNested(key) {
-=======
-    def getConfigProperty(key) {
-        use()
->>>>>>> bf61b6eb
         return getConfigPropertyNested(config, key)
     }
 
