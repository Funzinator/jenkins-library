--- conflicted
+++ resolved
@@ -14,10 +14,7 @@
 | `transportRequestId`| yes   |                                                    |                    |
 | `credentialsId`  | yes       |                                                    |                    |
 | `endpoint`        | yes       |                                                    |                    |
-<<<<<<< HEAD
 | `gitTransportRequestLabel`        | no        | `TransportRequest\s?:`                                   | regex pattern |
-=======
->>>>>>> 3f877c23
 | `gitFrom`         | no        | `origin/master`                                        |                    |
 | `gitTo`           | no        | `HEAD`                                                 |                    |
 | `gitChangeDocumentLabel`        | no        | `ChangeDocument\s?:`                                   | regex pattern      |
@@ -31,13 +28,8 @@
 * `gitFrom` - The starting point for retrieving the change document id
 * `gitTo` - The end point for retrieving the change document id
 * `gitChangeDocumentLabel` - A pattern used for identifying lines holding the change document id.
-<<<<<<< HEAD
 * `gitTransportReqeustLabel` - A pattern used for identifying lines holding the transport request id.
 * `gitFormat` - Specifies what part of the commit is scanned. By default the body of the commit message is scanned.
-
-=======
-* `gitFormat` - Specifies what part of the commit is scanned. By default the body of the commit message is scanned.
->>>>>>> 3f877c23
 
 ## Step configuration
 The following parameters can also be specified as step parameters using the global configuration file:
