--- conflicted
+++ resolved
@@ -1,9 +1,4 @@
 import com.sap.piper.DownloadCacheUtils
-<<<<<<< HEAD
-import com.sap.piper.PiperGoUtils
-import com.sap.piper.Utils
-=======
->>>>>>> 36a198ac
 import groovy.transform.Field
 
 import static com.sap.piper.Prerequisites.checkScript
@@ -13,25 +8,12 @@
 
 void call(Map parameters = [:]) {
     final script = checkScript(this, parameters) ?: this
-<<<<<<< HEAD
-=======
-
->>>>>>> 36a198ac
     List credentials = [
         [type: 'ssh', id: 'gitSshKeyCredentialsId'],
         [type: 'usernamePassword', id: 'gitHttpsCredentialsId', env: ['PIPER_username', 'PIPER_password']],
     ]
-<<<<<<< HEAD
-    sh "printenv | sort"
-    //String dlCacheHost = sh(returnStdout: true, script: 'echo $DL_CACHE_HOSTNAME')
-    //String dlCacheNet = sh(returnStdout: true, script: 'echo $DL_CACHE_NETWORK')
-
-    parameters = DownloadCacheUtils.injectDownloadCacheInMavenParameters(script, parameters)
-    withEnv(["SSH_KNOWN_HOSTS=${env.JENKINS_HOME}/.ssh/known_hosts"]) {//, "DL_CACHE_HOSTNAME=$dlCacheHost", "DL_CACHE_NETWORK=$dlCacheNet"]) {
-=======
     parameters = DownloadCacheUtils.injectDownloadCacheInMavenParameters(script, parameters)
     withEnv(["SSH_KNOWN_HOSTS=${env.JENKINS_HOME}/.ssh/known_hosts"]) {
->>>>>>> 36a198ac
         piperExecuteBin(parameters, STEP_NAME, METADATA_FILE, credentials)
     }
 }