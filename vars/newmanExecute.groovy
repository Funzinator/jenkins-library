--- conflicted
+++ resolved
@@ -33,7 +33,8 @@
             .mixin(parameters, PARAMETER_KEYS)
             .use()
 
-<<<<<<< HEAD
+        new Utils().pushToSWA([step: STEP_NAME], config)
+
         if (config.testRepository) {
             def gitParameters = [url: config.testRepository]
             if (config.gitSshKeyCredentialsId) gitParameters.credentialsId = config.gitSshKeyCredentialsId
@@ -44,9 +45,6 @@
         } else {
             config.stashContent = utils.unstashAll(config.stashContent)
         }
-=======
-        new Utils().pushToSWA([step: STEP_NAME], config)
->>>>>>> 71f7f054
 
         List collectionList = findFiles(glob: config.newmanCollection)?.toList()
         if (collectionList.isEmpty()) {
