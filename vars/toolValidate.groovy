--- conflicted
+++ resolved
@@ -10,13 +10,7 @@
 
 @Field STEP_NAME = 'toolValidate'
 
-<<<<<<< HEAD
-@Field def STEP_NAME='toolValidate'
-
-def call(Map parameters = [:]) {
-=======
 void call(Map parameters = [:]) {
->>>>>>> f3972672
 
     handlePipelineStepErrors (stepName: 'toolValidate', stepParameters: parameters) {
 
