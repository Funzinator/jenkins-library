import com.sap.piper.GitUtils
import groovy.transform.Field

import com.sap.piper.ConfigurationHelper
import com.sap.piper.ConfigurationMerger
import com.sap.piper.cm.ChangeManagement
import com.sap.piper.cm.ChangeManagementException

import hudson.AbortException


@Field def STEP_NAME = 'transportRequestUploadFile'

@Field Set parameterKeys = [
    'changeDocumentId',
    'cmClientOpts',
    'transportRequestId',
    'applicationId',
    'filePath',
    'credentialsId',
    'endpoint',
    'gitFrom',
    'gitTo',
    'gitChangeDocumentLabel',
    'gitFormat'
  ]

@Field Set generalConfigurationKeys = [
    'credentialsId',
<<<<<<< HEAD
    'endpoint',
    'gitFrom',
    'gitTo',
    'gitChangeDocumentLabel',
    'gitFormat'
=======
    'cmClientOpts',
    'endpoint'
>>>>>>> 52052cc9
  ]

@Field Set stepConfigurationKeys = generalConfigurationKeys

def call(parameters = [:]) {

    handlePipelineStepErrors (stepName: STEP_NAME, stepParameters: parameters) {

        def script = parameters?.script ?: [commonPipelineEnvironment: commonPipelineEnvironment]

        ChangeManagement cm = parameters.cmUtils ?: new ChangeManagement(script)

        Map configuration = ConfigurationHelper
                            .loadStepDefaults(this)
                            .mixinGeneralConfig(script.commonPipelineEnvironment, generalConfigurationKeys)
                            .mixinStageConfig(script.commonPipelineEnvironment, parameters.stageName?:env.STAGE_NAME, stepConfigurationKeys)
                            .mixinStepConfig(script.commonPipelineEnvironment, stepConfigurationKeys)
                            .mixin(parameters, parameterKeys)
                            .use()

        def changeDocumentId = configuration.changeDocumentId

        if(changeDocumentId?.trim()) {

          echo "[INFO] ChangeDocumentId '${changeDocumentId}' retrieved from parameters."

        } else {

          echo "[INFO] Retrieving ChangeDocumentId from commit history [from: ${configuration.gitFrom}, to: ${configuration.gitTo}]." +
               "Searching for pattern '${configuration.gitChangeDocumentLabel}'. Searching with format '${configuration.gitFormat}'."

            try {
                changeDocumentId = cm.getChangeDocumentId(
                                                  configuration.gitFrom,
                                                  configuration.gitTo,
                                                  configuration.gitChangeDocumentLabel,
                                                  configuration.gitFormat
                                                 )

                echo "[INFO] ChangeDocumentId '${changeDocumentId}' retrieved from commit history"

            } catch(ChangeManagementException ex) {
                echo "[WARN] Cannot retrieve changeDocumentId from commit history: ${ex.getMessage()}."
            }
        }

        if(! changeDocumentId?.trim()) {
            throw new AbortException("Change document id not provided (parameter: 'changeDocumentId' or via commit history).")
        }

        def transportRequestId = configuration.transportRequestId
        if(!transportRequestId) throw new AbortException("Transport Request id not provided (parameter: 'transportRequestId').")

        def applicationId = configuration.applicationId
        if(!applicationId) throw new AbortException("Application id not provided (parameter: 'applicationId').")

        def filePath = configuration.filePath
        if(!filePath) throw new AbortException("File path not provided (parameter: 'filePath').")

        def credentialsId = configuration.credentialsId
        if(!credentialsId) throw new AbortException("Credentials id not provided (parameter: 'credentialsId').")

        def endpoint = configuration.endpoint
        if(!endpoint) throw new AbortException("Solution Manager endpoint not provided (parameter: 'endpoint').")

        echo "[INFO] Uploading file '$filePath' to transport request '$transportRequestId' of change document '$changeDocumentId'."

        withCredentials([usernamePassword(
            credentialsId: credentialsId,
            passwordVariable: 'password',
            usernameVariable: 'username')]) {

            try {
                cm.uploadFileToTransportRequest(changeDocumentId, transportRequestId, applicationId, filePath, endpoint, username, password, configuration.cmClientOpts)
            } catch(ChangeManagementException ex) {
                throw new AbortException(ex.getMessage())
            }
        }

        echo "[INFO] File '$filePath' has been successfully uploaded to transport request '$transportRequestId' of change document '$changeDocumentId'."
    }
}<|MERGE_RESOLUTION|>--- conflicted
+++ resolved
@@ -27,16 +27,12 @@
 
 @Field Set generalConfigurationKeys = [
     'credentialsId',
-<<<<<<< HEAD
+    'cmClientOpts',
     'endpoint',
     'gitFrom',
     'gitTo',
     'gitChangeDocumentLabel',
     'gitFormat'
-=======
-    'cmClientOpts',
-    'endpoint'
->>>>>>> 52052cc9
   ]
 
 @Field Set stepConfigurationKeys = generalConfigurationKeys
