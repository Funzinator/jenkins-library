metadata:
  name: artifactPrepareVersion
  aliases:
    - name: artifactSetVersion
    - name: mavenExecute
    - name: setVersion
      deprecated: true
  description: Prepares and potentially updates the artifact's version before building the artifact.
  longDescription: |-
    Prepares and potentially updates the artifact's version before building the artifact.

    The continuous delivery process requires that each build is done with a unique version number.
    There are two common patterns found:

    ### 1. Continuous Deployment pattern with automatic versioning

    The team has full authority on `<major>.<minor>.<patch>` and can increase any part whenever required.
    Nonetheless, the automatic versioning makes sure that every build will create a unique version by appending `<major>.<minor>.<patch>` with a buildversion (we use a timestamp) and optinally the commitId.

    In order to represent this version also in the version control system the new unique version will be pushed with a dedicated tag (`<tagPrefix><major>.<minor>.<patch><unique extension>`).

    Depending on the build tool used and thus the allowed versioning format the `<unique extension>` varies.

    **Remarks:**

    * There is no commit to master since this would create a perpetuum mobile and just trigger the next automatic build with automatic versioning, and so on ...
    * Not creating a tag would lead to a loss of the final artifact version in scm which often is not acceptable
    * You need to ensure that your CI/CD system can push back to your SCM (via providing ssh or HTTP(s) credentials)

    **This pattern is the default** behavior (`versioningType: cloud`) since this is suitable for for most cloud deliveries.

    It is possible to use `versioningType: cloud_noTag` which has a slighly different behavior than described above:

    * The new version will NOT be written as tag into the SCM but it is only available in the corresponding CI/CD workspace
    * IMPORTANT NOTICE: Using the option `cloud_noTag` should not be picked in case you need to ensure a fully traceable path from SCM commit to your build artifact.

    ### 2. Pure version `<major>.<minor>.<patch>`

    This pattern is often used by teams that have cloud deliveries with no fully automated procedure, e.g. delivery after each takt.
    Another typical use-case is development of a library with regular releases where the versioning pattern should be consumable and thus ideally complies to a `<major>.<minor>.<patch>` pattern.

    The version is then either manually set by the team in the course of the development process or automatically pushed to master after a successful release.

    Unlike for the _Continuous Deloyment_ pattern descibed above, in this case there is no dedicated tagging required for the build process since the version is already available in the repository.

    Configuration of this pattern is done via `versioningType: library`.

    ### Support of additional build tools

    Besides the `buildTools` provided out of the box (like `maven`, `mta`, `npm`, ...) it is possible to set `buildTool: custom`.

    This allows you to provide automatic versioning for tools using a:

    #### file with the version as only content:

    Define `buildTool: custom` as well as `filePath: <path to your file>`

    **Please note:** `<path to your file>` need to point either to a `*.txt` file or to a file without extension.

    #### `ini` file containing the version:

    Define `buildTool: custom`, `filePath: <path to your ini-file>` as well as parameters `versionSection` and `versionSource` to point to the version location (section & parameter name) within the file.

    **Please note:** `<path to your file>` need to point either to a `*.cfg` or a `*.ini` file.

    #### `json` file containing the version:

    Define `buildTool: custom`, `filePath: <path to your *.json file` as well as parameter `versionSource` to point to the parameter containing the version.

    #### `yaml` file containing the version

    Define `buildTool: custom`, `filePath: <path to your *.yml/*.yaml file` as well as parameter `versionSource` to point to the parameter containing the version.
spec:
  inputs:
    params:
      - name: buildTool
        type: string
        description: Defines the tool which is used for building the artifact. Supports `custom`, `dub`, `golang`, `maven`, `mta`, `npm`, `pip`, `sbt`.
        mandatory: true
        scope:
        - GENERAL
        - PARAMETERS
        - STAGES
        - STEPS
        possibleValues:
        - custom
        - docker
        - dub
        - golang
        - maven
        - mta
        - npm
        - pip
        - sbt
      - name: commitUserName
        aliases:
          - name: gitUserName
        type: string
        description: "Defines the user name which appears in version control for the versioning update (in case `versioningType: cloud`)."
        scope:
        - PARAMETERS
        - STAGES
        - STEPS
        default: Project Piper
      - name: customVersionField
        type: string
        description: "For `buildTool: custom`: Defines the field which contains the version in the descriptor file."
        scope:
        - PARAMETERS
        - STAGES
        - STEPS
      - name: customVersionSection
        type: string
        description: "For `buildTool: custom`: Defines the section for version retrieval in vase a *.ini/*.cfg file is used."
        scope:
        - PARAMETERS
        - STAGES
        - STEPS
      - name: customVersioningScheme
        type: string
        description: "For `buildTool: custom`: Defines the versioning scheme to be used (possible options `pep440`, `maven`, `semver2`)."
        scope:
        - PARAMETERS
        - STAGES
        - STEPS
      - name: dockerVersionSource
        type: string
        description: "For `buildTool: docker`: Defines the source of the version. Can be `FROM`, any supported _buildTool_ or an environment variable name."
        scope:
        - PARAMETERS
        - STAGES
        - STEPS
      - name: filePath
        type: string
        description: "Defines a custom path to the descriptor file. Build tool specific defaults are used (e.g. `maven: pom.xml`, `npm: package.json`, `mta: mta.yaml`)."
        scope:
        - PARAMETERS
        - STAGES
        - STEPS
      - name: globalSettingsFile
        aliases:
          - name: maven/globalSettingsFile
        type: string
        description:  Maven only - Path to the mvn settings file that should be used as global settings file.
        scope:
          - GENERAL
          - STEPS
          - STAGES
          - PARAMETERS
      - name: includeCommitId
        type: bool
        description: "Defines if the automatically generated version (`versioningType: cloud`) should include the commit id hash."
        scope:
        - PARAMETERS
        - STAGES
        - STEPS
        default: true
      - name: m2Path
        aliases:
          - name: maven/m2Path
        type: string
        description: Maven only - Path to the location of the local repository that should be used.
        scope:
          - GENERAL
          - STEPS
          - STAGES
          - PARAMETERS
      - name: password
        type: string
        description: Password/token for git authentication.
        scope:
        - PARAMETERS
        - STAGES
        - STEPS
        secret: true
      - name: projectSettingsFile
        aliases:
          - name: maven/projectSettingsFile
        type: string
        description: Maven only - Path to the mvn settings file that should be used as project settings file.
        scope:
          - GENERAL
          - STEPS
          - STAGES
          - PARAMETERS
      - name: tagPrefix
        type: string
        description: "Defines the prefix which is used for the git tag which is written during the versioning run (only `versioningType: cloud`)."
        scope:
        - PARAMETERS
        - STAGES
        - STEPS
        default: build_
      - name: username
        type: string
        description: User name for git authentication
        scope:
        - PARAMETERS
        - STAGES
        - STEPS
        secret: true
      - name: versioningTemplate
        type: string
        description: "DEPRECATED: Defines the template for the automatic version which will be created"
        mandatory: false
        scope:
        - PARAMETERS
        - STAGES
        - STEPS
      - name: versioningType
        type: string
        description: "Defines the type of versioning (`cloud`: fully automatic, `cloud_noTag`: automatic but no tag created, `library`: manual)"
        scope:
        - PARAMETERS
        - STAGES
        - STEPS
        default: cloud
    secrets:
    - name: gitSshKeyCredentialsId
      type: jenkins
<<<<<<< HEAD
      #aliases:
       # - name: gitCredentialsId
    - name: gitHttpsCredentialsId
      type: jenkins
      #aliases:
       # - name: gitCredentialsId
=======
      aliases:
        - name: gitCredentialsId
          deprecated: true
>>>>>>> 36a198ac
  containers:
    - name: mvn
      image: maven:3.6-jdk-8
      imagePullPolicy: Never
  outputs:
    resources:
      - name: commonPipelineEnvironment
        type: piperEnvironment
        params:
          - name: artifactVersion
          - name: git/commitId<|MERGE_RESOLUTION|>--- conflicted
+++ resolved
@@ -216,20 +216,13 @@
         - STEPS
         default: cloud
     secrets:
-    - name: gitSshKeyCredentialsId
-      type: jenkins
-<<<<<<< HEAD
-      #aliases:
-       # - name: gitCredentialsId
     - name: gitHttpsCredentialsId
       type: jenkins
-      #aliases:
-       # - name: gitCredentialsId
-=======
-      aliases:
-        - name: gitCredentialsId
-          deprecated: true
->>>>>>> 36a198ac
+    - name: gitSshKeyCredentialsId
+        type: jenkins
+        aliases:
+          - name: gitCredentialsId
+            deprecated: true
   containers:
     - name: mvn
       image: maven:3.6-jdk-8
