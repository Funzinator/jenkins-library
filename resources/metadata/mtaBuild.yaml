metadata:
  name: mtaBuild
  description: Performs an mta build
  longDescription: |
    Executes the SAP Multitarget Application Archive Builder to create an mtar archive of the application.
spec:
  inputs:
    params:
      - name: buildTarget
        type: string
        description: "mtaBuildTool 'classic' only: The target platform to which the mtar can be deployed. Valid values: 'CF', 'NEO', 'XSA'."
        scope:
        - PARAMETERS
        - STAGES
        - STEPS
        mandatory: false
        default: NEO
        possibleValues:
          - CF
          - NEO
          - XSA
      - name: mtaBuildTool
        type: string
        description: "Tool to use when building the MTA. Valid values: 'classic', 'cloudMbt'."
        scope:
        - PARAMETERS
        - STAGES
        - STEPS
        mandatory: false
        default: cloudMbt
        possibleValues:
          - cloudMbt
          - classic
      - name: mtarName
        type: string
        description: "The name of the generated mtar file including its extension."
        scope:
        - PARAMETERS
        - STAGES
        - STEPS
        mandatory: false
        default:
      - name: mtaJarLocation
        type: string
        description: "mtaBuildTool 'classic' only: The location of the SAP Multitarget Application Archive Builder jar file, including file name and extension. If you run on Docker, this must match the location of the jar file in the container as well."
        scope:
        - PARAMETERS
        - STAGES
        - STEPS
        mandatory: false
        default: /opt/sap/mta/lib/mta.jar
      - name: extensions
        type: string
        description: "The path to the extension descriptor file."
        scope:
        - PARAMETERS
        - STAGES
        - STEPS
        mandatory: false
        default:
      - name: platform
        type: string
        description: "mtaBuildTool 'cloudMbt' only: The target platform to which the mtar can be deployed."
        scope:
        - PARAMETERS
        - STAGES
        - STEPS
        mandatory: false
        default: CF
        possibleValues:
          - CF
          - NEO
          - XSA
      - name: applicationName
        type: string
        description: "The name of the application which is being built. If the parameter has been provided and no `mta.yaml` exists, the `mta.yaml` will be automatically generated using this parameter and the information (`name` and `version`) from 'package.json` before the actual build starts."
        scope:
        - PARAMETERS
        - STAGES
        - STEPS
        mandatory: false
        default:
      - name: defaultNpmRegistry
        type: string
        description: "Url to the npm registry that should be used for installing npm dependencies."
        scope:
          - PARAMETERS
          - STAGES
          - STEPS
        mandatory: false
        default:
      - name: sapNpmRegistry
        type: string
        description: "Url to the sap npm registry that should be used for installing npm dependencies prefixed with @sap."
        scope:
          - PARAMETERS
          - STAGES
          - STEPS
        mandatory: false
        default:
      - name: sapNpmRegistry
        type: string
        description: "Url to the sap npm registry that should be used for installing npm dependencies prefixed with @sap."
        scope:
          - PARAMETERS
          - STAGES
          - STEPS
        mandatory: false
        default:
      - name: projectSettingsFile
        type: string
        description: "Path or url to the mvn settings file that should be used as project settings file."
        scope:
        - PARAMETERS
        - STAGES
        - STEPS
        mandatory: false
        default:
      - name: globalSettingsFile
        type: string
        description: "Path or url to the mvn settings file that should be used as global settings file"
        scope:
        - PARAMETERS
        - STAGES
        - STEPS
        mandatory: false
        default:
  outputs:
    resources:
      - name: commonPipelineEnvironment
        type: piperEnvironment
        params:
          - name: mtarFilePath
            fields:
              - name: mtarFilePath
  containers:
<<<<<<< HEAD
  - image: ppiper/mta-archive-builder
    conditions:
      - conditionRef: strings-equal
        params:
          - name: mtaBuildTool
            value: classic
  - image: devxci/mbtci
    imagePullPolicy: Always
    conditions:
      - conditionRef: strings-equal
        params:
          - name: mtaBuildTool
            value: cloudMbt
=======
    - image: ppiper/mta-archive-builder
      conditions:
        - conditionRef: strings-equal
          params:
            - name: mtaBuildTool
              value: classic
    - image: devxci/mbtci
      imagePullPolicy: Always
      conditions:
        - conditionRef: strings-equal
          params:
            - name: mtaBuildTool
              value: cloudMbt
>>>>>>> f47f2e6e
<|MERGE_RESOLUTION|>--- conflicted
+++ resolved
@@ -134,21 +134,6 @@
             fields:
               - name: mtarFilePath
   containers:
-<<<<<<< HEAD
-  - image: ppiper/mta-archive-builder
-    conditions:
-      - conditionRef: strings-equal
-        params:
-          - name: mtaBuildTool
-            value: classic
-  - image: devxci/mbtci
-    imagePullPolicy: Always
-    conditions:
-      - conditionRef: strings-equal
-        params:
-          - name: mtaBuildTool
-            value: cloudMbt
-=======
     - image: ppiper/mta-archive-builder
       conditions:
         - conditionRef: strings-equal
@@ -161,5 +146,4 @@
         - conditionRef: strings-equal
           params:
             - name: mtaBuildTool
-              value: cloudMbt
->>>>>>> f47f2e6e
+              value: cloudMbt