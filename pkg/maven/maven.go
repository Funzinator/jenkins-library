package maven

import (
	"bytes"
	"fmt"
	"io"
	"net/http"
	"path"
	"path/filepath"
	"strings"

	piperhttp "github.com/SAP/jenkins-library/pkg/http"
	"github.com/SAP/jenkins-library/pkg/log"
	"github.com/SAP/jenkins-library/pkg/piperutils"
)

// Options stores basic options for a maven execution context.
type Options struct {
	PomPath             string `json:"pomPath,omitempty"`
	ProjectSettingsFile string `json:"projectSettingsFile,omitempty"`
	GlobalSettingsFile  string `json:"globalSettingsFile,omitempty"`
	M2Path              string `json:"m2Path,omitempty"`
}

// ExecuteOptions are used by Execute() to construct the Maven command line.
type ExecuteOptions struct {
	PomPath                     string   `json:"pomPath,omitempty"`
	ProjectSettingsFile         string   `json:"projectSettingsFile,omitempty"`
	GlobalSettingsFile          string   `json:"globalSettingsFile,omitempty"`
	M2Path                      string   `json:"m2Path,omitempty"`
	Goals                       []string `json:"goals,omitempty"`
	Defines                     []string `json:"defines,omitempty"`
	Flags                       []string `json:"flags,omitempty"`
	LogSuccessfulMavenTransfers bool     `json:"logSuccessfulMavenTransfers,omitempty"`
	ReturnStdout                bool     `json:"returnStdout,omitempty"`
}

// EvaluateOptions are used by Evaluate() to construct the Maven command line.
// In contrast to ExecuteOptions, fewer settings are required for Evaluate and thus a separate type is needed.
type EvaluateOptions struct {
	PomPath             string `json:"pomPath,omitempty"`
	ProjectSettingsFile string `json:"projectSettingsFile,omitempty"`
	GlobalSettingsFile  string `json:"globalSettingsFile,omitempty"`
	M2Path              string `json:"m2Path,omitempty"`
}

type mavenExecRunner interface {
	Stdout(out io.Writer)
	Stderr(err io.Writer)
	RunExecutable(e string, p ...string) error
}

type mavenUtils interface {
	FileExists(path string) (bool, error)
	DownloadFile(url, filename string, header http.Header, cookies []*http.Cookie) error
	Glob(pattern string) (matches []string, err error)
	Getwd() (dir string, err error)
	Chdir(dir string) error
}

type utilsBundle struct {
	*piperhttp.Client
	*piperutils.Files
}

func newUtils() *utilsBundle {
	return &utilsBundle{
		Client: &piperhttp.Client{},
		Files:  &piperutils.Files{},
	}
}

const mavenExecutable = "mvn"

// Execute constructs a mvn command line from the given options, and uses the provided
// mavenExecRunner to execute it.
func Execute(options *ExecuteOptions, command mavenExecRunner) (string, error) {
	stdOutBuf, stdOut := evaluateStdOut(options)
	command.Stdout(stdOut)
	command.Stderr(log.Writer())

	parameters, err := getParametersFromOptions(options, newUtils())
	if err != nil {
		return "", fmt.Errorf("failed to construct parameters from options: %w", err)
	}

	err = command.RunExecutable(mavenExecutable, parameters...)
	if err != nil {
		commandLine := append([]string{mavenExecutable}, parameters...)
		return "", fmt.Errorf("failed to run executable, command: '%s', error: %w", commandLine, err)
	}

	if stdOutBuf == nil {
		return "", nil
	}
	return string(stdOutBuf.Bytes()), nil
}

// Evaluate constructs ExecuteOptions for using the maven-help-plugin's 'evaluate' goal to
// evaluate a given expression from a pom file. This allows to retrieve the value of - for
// example - 'project.version' from a pom file exactly as Maven itself evaluates it.
<<<<<<< HEAD
func Evaluate(options *Options, expression string, command mavenExecRunner) (string, error) {
=======
func Evaluate(options *EvaluateOptions, expression string, command mavenExecRunner) (string, error) {
>>>>>>> 6116fe55
	expressionDefine := "-Dexpression=" + expression
	executeOptions := ExecuteOptions{
		PomPath:             options.PomPath,
		M2Path:              options.M2Path,
		ProjectSettingsFile: options.ProjectSettingsFile,
		GlobalSettingsFile:  options.GlobalSettingsFile,
		Goals:               []string{"org.apache.maven.plugins:maven-help-plugin:3.1.0:evaluate"},
		Defines:             []string{expressionDefine, "-DforceStdout", "-q"},
		ReturnStdout:        true,
	}
	value, err := Execute(&executeOptions, command)
	if err != nil {
		return "", err
	}
	if strings.HasPrefix(value, "null object or invalid expression") {
		return "", fmt.Errorf("expression '%s' in file '%s' could not be resolved", expression, options.PomPath)
	}
	return value, nil
}

<<<<<<< HEAD
=======
// InstallFile installs a maven artifact and its pom into the local maven repository.
// If "file" is empty, only the pom is installed. "pomFile" must not be empty.
func InstallFile(file, pomFile, m2Path string, command mavenExecRunner) error {
	if len(pomFile) == 0 {
		return fmt.Errorf("pomFile can't be empty")
	}

	var defines []string
	if len(file) > 0 {
		defines = append(defines, "-Dfile="+file)
		if strings.Contains(file, ".jar") {
			defines = append(defines, "-Dpackaging=jar")
		}
		if strings.Contains(file, "-classes") {
			defines = append(defines, "-Dclassifier=classes")
		}

	} else {
		defines = append(defines, "-Dfile="+pomFile)
	}
	defines = append(defines, "-DpomFile="+pomFile)
	mavenOptionsInstall := ExecuteOptions{
		Goals:   []string{"install:install-file"},
		Defines: defines,
		PomPath: pomFile,
		M2Path:  m2Path,
	}
	_, err := Execute(&mavenOptionsInstall, command)
	if err != nil {
		return fmt.Errorf("failed to install maven artifacts: %w", err)
	}
	return nil
}

// InstallMavenArtifacts finds maven modules (identified by pom.xml files) and installs the artifacts into the local maven repository.
func InstallMavenArtifacts(command mavenExecRunner, options EvaluateOptions) error {
	return doInstallMavenArtifacts(command, options, newUtils())
}

func doInstallMavenArtifacts(command mavenExecRunner, options EvaluateOptions, utils mavenUtils) error {
	err := flattenPom(command, options)
	if err != nil {
		return err
	}

	pomFiles, err := utils.Glob(filepath.Join("**", "pom.xml"))
	if err != nil {
		return err
	}

	oldWorkingDirectory, err := utils.Getwd()
	if err != nil {
		return err
	}

	// Set pom path fix here because we will change into the respective pom's directory
	options.PomPath = "pom.xml"
	for _, pomFile := range pomFiles {
		log.Entry().Info("Installing maven artifacts from module: " + pomFile)
		dir := path.Dir(pomFile)
		err = utils.Chdir(dir)
		if err != nil {
			return err
		}

		packaging, err := Evaluate(&options, "project.packaging", command)
		if err != nil {
			return err
		}

		if packaging == "pom" {
			err = InstallFile("", "pom.xml", options.M2Path, command)
			if err != nil {
				return err
			}
		} else {
			err = installJarWarArtifacts(command, utils, options)
			if err != nil {
				return err
			}
		}

		err = utils.Chdir(oldWorkingDirectory)
		if err != nil {
			return err
		}
	}
	return err
}

func installJarWarArtifacts(command mavenExecRunner, utils mavenUtils, options EvaluateOptions) error {
	finalName, err := Evaluate(&options, "project.build.finalName", command)
	if err != nil {
		return err
	}
	if finalName == "" {
		log.Entry().Warn("project.build.finalName is empty, skipping install of artifact. Installing only the pom file.")
		err = InstallFile("", "pom.xml", options.M2Path, command)
		if err != nil {
			return err
		}
		return nil
	}
	jarExists, _ := utils.FileExists(jarFile(finalName))
	warExists, _ := utils.FileExists(warFile(finalName))
	classesJarExists, _ := utils.FileExists(classesJarFile(finalName))

	if jarExists {
		err = InstallFile(jarFile(finalName), "pom.xml", options.M2Path, command)
		if err != nil {
			return err
		}
	}

	if warExists {
		err = InstallFile(warFile(finalName), "pom.xml", options.M2Path, command)
		if err != nil {
			return err
		}
	}

	if classesJarExists {
		err = InstallFile(classesJarFile(finalName), "pom.xml", options.M2Path, command)
		if err != nil {
			return err
		}
	}
	return nil
}

func jarFile(finalName string) string {
	return "target/" + finalName + ".jar"
}

func classesJarFile(finalName string) string {
	return "target/" + finalName + "-classes.jar"
}

func warFile(finalName string) string {
	return "target/" + finalName + ".war"
}

func flattenPom(command mavenExecRunner, o EvaluateOptions) error {
	mavenOptionsFlatten := ExecuteOptions{
		Goals:   []string{"flatten:flatten"},
		Defines: []string{"-Dflatten.mode=resolveCiFriendliesOnly"},
		PomPath: "pom.xml",
		M2Path:  o.M2Path,
	}
	_, err := Execute(&mavenOptionsFlatten, command)
	return err
}

>>>>>>> 6116fe55
func evaluateStdOut(options *ExecuteOptions) (*bytes.Buffer, io.Writer) {
	var stdOutBuf *bytes.Buffer
	stdOut := log.Writer()
	if options.ReturnStdout {
		stdOutBuf = new(bytes.Buffer)
		stdOut = io.MultiWriter(stdOut, stdOutBuf)
	}
	return stdOutBuf, stdOut
}

func getParametersFromOptions(options *ExecuteOptions, utils mavenUtils) ([]string, error) {
	var parameters []string

	if options.GlobalSettingsFile != "" {
		globalSettingsFileName, err := downloadSettingsIfURL(options.GlobalSettingsFile, ".pipeline/mavenGlobalSettings.xml", utils)
		if err != nil {
			return nil, err
		}
		parameters = append(parameters, "--global-settings", globalSettingsFileName)
	}

	if options.ProjectSettingsFile != "" {
		projectSettingsFileName, err := downloadSettingsIfURL(options.ProjectSettingsFile, ".pipeline/mavenProjectSettings.xml", utils)
		if err != nil {
			return nil, err
		}
		parameters = append(parameters, "--settings", projectSettingsFileName)
	}

	if options.M2Path != "" {
		parameters = append(parameters, "-Dmaven.repo.local="+options.M2Path)
	}

	if options.PomPath != "" {
		parameters = append(parameters, "--file", options.PomPath)
	}

	if options.Flags != nil {
		parameters = append(parameters, options.Flags...)
	}

	if options.Defines != nil {
		parameters = append(parameters, options.Defines...)
	}

	if !options.LogSuccessfulMavenTransfers {
		parameters = append(parameters, "-Dorg.slf4j.simpleLogger.log.org.apache.maven.cli.transfer.Slf4jMavenTransferListener=warn")
	}

	parameters = append(parameters, "--batch-mode")

	parameters = append(parameters, options.Goals...)

	return parameters, nil
}

func downloadSettingsIfURL(settingsFileOption, settingsFile string, utils mavenUtils) (string, error) {
	result := settingsFileOption
	if strings.HasPrefix(settingsFileOption, "http:") || strings.HasPrefix(settingsFileOption, "https:") {
		err := downloadSettingsFromURL(settingsFileOption, settingsFile, utils)
		if err != nil {
			return "", err
		}
		result = settingsFile
	}
	return result, nil
}

// ToDo replace with pkg/maven/settings GetSettingsFile
func downloadSettingsFromURL(url, filename string, utils mavenUtils) error {
	exists, _ := utils.FileExists(filename)
	if exists {
		log.Entry().Infof("Not downloading maven settings file, because it already exists at '%s'", filename)
		return nil
	}
	err := utils.DownloadFile(url, filename, nil, nil)
	if err != nil {
		return fmt.Errorf("failed to download maven settings from URL '%s' to file '%s': %w",
			url, filename, err)
	}
	return nil
}

func GetTestModulesExcludes() []string {
	return getTestModulesExcludes(newUtils())
}

func getTestModulesExcludes(utils mavenUtils) []string {
	var excludes []string
	exists, _ := utils.FileExists("unit-tests/pom.xml")
	if exists {
		excludes = append(excludes, "-pl", "!unit-tests")
	}
	exists, _ = utils.FileExists("integration-tests/pom.xml")
	if exists {
		excludes = append(excludes, "-pl", "!integration-tests")
	}
	return excludes
}<|MERGE_RESOLUTION|>--- conflicted
+++ resolved
@@ -99,11 +99,7 @@
 // Evaluate constructs ExecuteOptions for using the maven-help-plugin's 'evaluate' goal to
 // evaluate a given expression from a pom file. This allows to retrieve the value of - for
 // example - 'project.version' from a pom file exactly as Maven itself evaluates it.
-<<<<<<< HEAD
-func Evaluate(options *Options, expression string, command mavenExecRunner) (string, error) {
-=======
 func Evaluate(options *EvaluateOptions, expression string, command mavenExecRunner) (string, error) {
->>>>>>> 6116fe55
 	expressionDefine := "-Dexpression=" + expression
 	executeOptions := ExecuteOptions{
 		PomPath:             options.PomPath,
@@ -124,8 +120,6 @@
 	return value, nil
 }
 
-<<<<<<< HEAD
-=======
 // InstallFile installs a maven artifact and its pom into the local maven repository.
 // If "file" is empty, only the pom is installed. "pomFile" must not be empty.
 func InstallFile(file, pomFile, m2Path string, command mavenExecRunner) error {
@@ -279,7 +273,6 @@
 	return err
 }
 
->>>>>>> 6116fe55
 func evaluateStdOut(options *ExecuteOptions) (*bytes.Buffer, io.Writer) {
 	var stdOutBuf *bytes.Buffer
 	stdOut := log.Writer()
