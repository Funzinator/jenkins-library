package versioning

import (
	"fmt"
	"path/filepath"

	"github.com/SAP/jenkins-library/pkg/piperutils"

	"github.com/SAP/jenkins-library/pkg/maven"
)

// Coordinates to address the artifact
type Coordinates interface{}

// Artifact defines the versioning operations for various build tools
type Artifact interface {
	VersioningScheme() string
	GetVersion() (string, error)
	SetVersion(string) error
	GetCoordinates() (Coordinates, error)
}

// Options define build tool specific settings in order to properly retrieve e.g. the version of an artifact
type Options struct {
	ProjectSettingsFile string
	GlobalSettingsFile  string
	M2Path              string
	VersionSource       string
	VersionSection      string
	VersionField        string
	VersioningScheme    string
}

type mvnRunner struct{}

func (m *mvnRunner) Execute(options *maven.ExecuteOptions, execRunner mavenExecRunner) (string, error) {
	return maven.Execute(options, execRunner)
}
<<<<<<< HEAD
func (m *mvnRunner) Evaluate(options *maven.Options, expression string, execRunner mavenExecRunner) (string, error) {
=======
func (m *mvnRunner) Evaluate(options *maven.EvaluateOptions, expression string, execRunner mavenExecRunner) (string, error) {
>>>>>>> 6116fe55
	return maven.Evaluate(options, expression, execRunner)
}

var fileExists func(string) (bool, error)

// GetArtifact returns the build tool specific implementation for retrieving version, etc. of an artifact
func GetArtifact(buildTool, buildDescriptorFilePath string, opts *Options, execRunner mavenExecRunner) (Artifact, error) {
	var artifact Artifact
	if fileExists == nil {
		fileExists = piperutils.FileExists
	}
	switch buildTool {
	case "custom":
		var err error
		artifact, err = customArtifact(buildDescriptorFilePath, opts.VersionField, opts.VersionSection, opts.VersioningScheme)
		if err != nil {
			return artifact, err
		}
	case "docker":
		artifact = &Docker{
			execRunner:       execRunner,
			options:          opts,
			path:             buildDescriptorFilePath,
			versionSource:    opts.VersionSource,
			versioningScheme: opts.VersioningScheme,
		}
	case "dub":
		if len(buildDescriptorFilePath) == 0 {
			buildDescriptorFilePath = "dub.json"
		}
		artifact = &JSONfile{
			path:         buildDescriptorFilePath,
			versionField: "version",
		}
	case "golang":
		if len(buildDescriptorFilePath) == 0 {
			var err error
			buildDescriptorFilePath, err = searchDescriptor([]string{"VERSION", "version.txt"}, fileExists)
			if err != nil {
				return artifact, err
			}
		}
		artifact = &Versionfile{
			path: buildDescriptorFilePath,
		}
	case "maven":
		if len(buildDescriptorFilePath) == 0 {
			buildDescriptorFilePath = "pom.xml"
		}
		artifact = &Maven{
			runner:     &mvnRunner{},
			execRunner: execRunner,
<<<<<<< HEAD
			options: maven.Options{
=======
			options: maven.EvaluateOptions{
>>>>>>> 6116fe55
				PomPath:             buildDescriptorFilePath,
				ProjectSettingsFile: opts.ProjectSettingsFile,
				GlobalSettingsFile:  opts.GlobalSettingsFile,
				M2Path:              opts.M2Path,
			},
		}
	case "mta":
		if len(buildDescriptorFilePath) == 0 {
			buildDescriptorFilePath = "mta.yaml"
		}
		artifact = &YAMLfile{
			path:            buildDescriptorFilePath,
			versionField:    "version",
			artifactIDField: "ID",
		}
	case "npm":
		if len(buildDescriptorFilePath) == 0 {
			buildDescriptorFilePath = "package.json"
		}
		artifact = &JSONfile{
			path:         buildDescriptorFilePath,
			versionField: "version",
		}
	case "pip":
		if len(buildDescriptorFilePath) == 0 {
			var err error
			buildDescriptorFilePath, err = searchDescriptor([]string{"version.txt", "VERSION", "setup.py"}, fileExists)
			if err != nil {
				return artifact, err
			}
		}
		artifact = &Pip{
			path:       buildDescriptorFilePath,
			fileExists: fileExists,
		}
	case "sbt":
		if len(buildDescriptorFilePath) == 0 {
			buildDescriptorFilePath = "sbtDescriptor.json"
		}
		artifact = &JSONfile{
			path:         buildDescriptorFilePath,
			versionField: "version",
		}
	default:
		return artifact, fmt.Errorf("build tool '%v' not supported", buildTool)
	}

	return artifact, nil
}

func searchDescriptor(supported []string, existsFunc func(string) (bool, error)) (string, error) {
	var descriptor string
	for _, f := range supported {
		exists, _ := existsFunc(f)
		if exists {
			descriptor = f
			break
		}
	}
	if len(descriptor) == 0 {
		return "", fmt.Errorf("no build descriptor available, supported: %v", supported)
	}
	return descriptor, nil
}

func customArtifact(buildDescriptorFilePath, field, section, scheme string) (Artifact, error) {
	switch filepath.Ext(buildDescriptorFilePath) {
	case ".cfg", ".ini":
		return &INIfile{
			path:             buildDescriptorFilePath,
			versionField:     field,
			versionSection:   section,
			versioningScheme: scheme,
		}, nil
	case ".json":
		return &JSONfile{
			path:         buildDescriptorFilePath,
			versionField: field,
		}, nil
	case ".yaml", ".yml":
		return &YAMLfile{
			path:         buildDescriptorFilePath,
			versionField: field,
		}, nil
	case ".txt", "":
		return &Versionfile{
			path:             buildDescriptorFilePath,
			versioningScheme: scheme,
		}, nil
	default:
		return nil, fmt.Errorf("file type not supported: '%v'", buildDescriptorFilePath)
	}
}<|MERGE_RESOLUTION|>--- conflicted
+++ resolved
@@ -36,11 +36,7 @@
 func (m *mvnRunner) Execute(options *maven.ExecuteOptions, execRunner mavenExecRunner) (string, error) {
 	return maven.Execute(options, execRunner)
 }
-<<<<<<< HEAD
-func (m *mvnRunner) Evaluate(options *maven.Options, expression string, execRunner mavenExecRunner) (string, error) {
-=======
 func (m *mvnRunner) Evaluate(options *maven.EvaluateOptions, expression string, execRunner mavenExecRunner) (string, error) {
->>>>>>> 6116fe55
 	return maven.Evaluate(options, expression, execRunner)
 }
 
@@ -93,11 +89,7 @@
 		artifact = &Maven{
 			runner:     &mvnRunner{},
 			execRunner: execRunner,
-<<<<<<< HEAD
-			options: maven.Options{
-=======
 			options: maven.EvaluateOptions{
->>>>>>> 6116fe55
 				PomPath:             buildDescriptorFilePath,
 				ProjectSettingsFile: opts.ProjectSettingsFile,
 				GlobalSettingsFile:  opts.GlobalSettingsFile,
