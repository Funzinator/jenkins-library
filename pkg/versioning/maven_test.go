package versioning

import (
	"fmt"
	"testing"

	"github.com/SAP/jenkins-library/pkg/maven"
	"github.com/stretchr/testify/assert"
)

type mavenMockRunner struct {
	evaluateErrorString string
	executeErrorString  string
	stdout              string
<<<<<<< HEAD
	opts                *maven.Options
=======
	opts                *maven.EvaluateOptions
>>>>>>> 6116fe55
	execOpts            *maven.ExecuteOptions
	expression          string
}

<<<<<<< HEAD
func (m *mavenMockRunner) Evaluate(opts *maven.Options, expression string, runner mavenExecRunner) (string, error) {
=======
func (m *mavenMockRunner) Evaluate(opts *maven.EvaluateOptions, expression string, runner mavenExecRunner) (string, error) {
>>>>>>> 6116fe55
	m.opts = opts
	m.expression = expression
	if len(m.evaluateErrorString) > 0 {
		return "", fmt.Errorf(m.evaluateErrorString)
	}
	return m.stdout, nil
}

func (m *mavenMockRunner) Execute(opts *maven.ExecuteOptions, runner mavenExecRunner) (string, error) {
	m.execOpts = opts
	if len(m.executeErrorString) > 0 {
		return "", fmt.Errorf(m.executeErrorString)
	}
	if opts.ReturnStdout {
		return m.stdout, nil
	}
	return "", nil
}

func TestMavenGetVersion(t *testing.T) {
	t.Run("success case", func(t *testing.T) {
		runner := mavenMockRunner{
			stdout: "1.2.3",
		}
		mvn := &Maven{
			runner:  &runner,
<<<<<<< HEAD
			options: maven.Options{PomPath: "path/to/pom.xml", M2Path: "path/to/m2"},
=======
			options: maven.EvaluateOptions{PomPath: "path/to/pom.xml", M2Path: "path/to/m2"},
>>>>>>> 6116fe55
		}
		version, err := mvn.GetVersion()
		assert.NoError(t, err)
		assert.Equal(t, "1.2.3", version)
		assert.Equal(t, "project.version", runner.expression)
		assert.Equal(t, "path/to/pom.xml", runner.opts.PomPath)
		assert.Equal(t, "path/to/m2", runner.opts.M2Path)
	})

	t.Run("error case", func(t *testing.T) {
		runner := mavenMockRunner{
			stdout:              "1.2.3",
			evaluateErrorString: "maven eval failed",
		}
		mvn := &Maven{
			runner: &runner,
		}
		version, err := mvn.GetVersion()
		assert.EqualError(t, err, "Maven - getting version failed: maven eval failed")
		assert.Equal(t, "", version)
	})

}

func TestMavenSetVersion(t *testing.T) {
	t.Run("success case", func(t *testing.T) {
		runner := mavenMockRunner{
			stdout: "testGroup",
		}
		mvn := &Maven{
			runner: &runner,
<<<<<<< HEAD
			options: maven.Options{
=======
			options: maven.EvaluateOptions{
>>>>>>> 6116fe55
				PomPath:             "path/to/pom.xml",
				ProjectSettingsFile: "project-settings.xml",
				GlobalSettingsFile:  "global-settings.xml",
				M2Path:              "m2/path"},
		}
		expectedOptions := maven.ExecuteOptions{
			PomPath:             "path/to/pom.xml",
			Defines:             []string{"-DnewVersion=1.2.4", "-DgroupId=testGroup", "-DartifactId=*", "-DoldVersion=*", "-DgenerateBackupPoms=false"},
			Goals:               []string{"org.codehaus.mojo:versions-maven-plugin:2.7:set"},
			ProjectSettingsFile: "project-settings.xml",
			GlobalSettingsFile:  "global-settings.xml",
			M2Path:              "m2/path",
		}
		err := mvn.SetVersion("1.2.4")
		assert.NoError(t, err)
		assert.Equal(t, &expectedOptions, runner.execOpts)
	})

	t.Run("evaluate error", func(t *testing.T) {
		runner := mavenMockRunner{
			stdout:              "testGroup",
			evaluateErrorString: "maven eval failed",
		}
		mvn := &Maven{
			runner:  &runner,
<<<<<<< HEAD
			options: maven.Options{PomPath: "path/to/pom.xml"},
=======
			options: maven.EvaluateOptions{PomPath: "path/to/pom.xml"},
>>>>>>> 6116fe55
		}
		err := mvn.SetVersion("1.2.4")
		assert.EqualError(t, err, "Maven - getting groupId failed: maven eval failed")
	})

	t.Run("execute error", func(t *testing.T) {
		runner := mavenMockRunner{
			stdout:             "testGroup",
			executeErrorString: "maven exec failed",
		}
		mvn := &Maven{
			runner:  &runner,
<<<<<<< HEAD
			options: maven.Options{PomPath: "path/to/pom.xml"},
=======
			options: maven.EvaluateOptions{PomPath: "path/to/pom.xml"},
>>>>>>> 6116fe55
		}
		err := mvn.SetVersion("1.2.4")
		assert.EqualError(t, err, "Maven - setting version 1.2.4 failed: maven exec failed")
	})
}<|MERGE_RESOLUTION|>--- conflicted
+++ resolved
@@ -12,20 +12,12 @@
 	evaluateErrorString string
 	executeErrorString  string
 	stdout              string
-<<<<<<< HEAD
-	opts                *maven.Options
-=======
 	opts                *maven.EvaluateOptions
->>>>>>> 6116fe55
 	execOpts            *maven.ExecuteOptions
 	expression          string
 }
 
-<<<<<<< HEAD
-func (m *mavenMockRunner) Evaluate(opts *maven.Options, expression string, runner mavenExecRunner) (string, error) {
-=======
 func (m *mavenMockRunner) Evaluate(opts *maven.EvaluateOptions, expression string, runner mavenExecRunner) (string, error) {
->>>>>>> 6116fe55
 	m.opts = opts
 	m.expression = expression
 	if len(m.evaluateErrorString) > 0 {
@@ -52,11 +44,7 @@
 		}
 		mvn := &Maven{
 			runner:  &runner,
-<<<<<<< HEAD
-			options: maven.Options{PomPath: "path/to/pom.xml", M2Path: "path/to/m2"},
-=======
 			options: maven.EvaluateOptions{PomPath: "path/to/pom.xml", M2Path: "path/to/m2"},
->>>>>>> 6116fe55
 		}
 		version, err := mvn.GetVersion()
 		assert.NoError(t, err)
@@ -88,11 +76,7 @@
 		}
 		mvn := &Maven{
 			runner: &runner,
-<<<<<<< HEAD
-			options: maven.Options{
-=======
 			options: maven.EvaluateOptions{
->>>>>>> 6116fe55
 				PomPath:             "path/to/pom.xml",
 				ProjectSettingsFile: "project-settings.xml",
 				GlobalSettingsFile:  "global-settings.xml",
@@ -118,11 +102,7 @@
 		}
 		mvn := &Maven{
 			runner:  &runner,
-<<<<<<< HEAD
-			options: maven.Options{PomPath: "path/to/pom.xml"},
-=======
 			options: maven.EvaluateOptions{PomPath: "path/to/pom.xml"},
->>>>>>> 6116fe55
 		}
 		err := mvn.SetVersion("1.2.4")
 		assert.EqualError(t, err, "Maven - getting groupId failed: maven eval failed")
@@ -135,11 +115,7 @@
 		}
 		mvn := &Maven{
 			runner:  &runner,
-<<<<<<< HEAD
-			options: maven.Options{PomPath: "path/to/pom.xml"},
-=======
 			options: maven.EvaluateOptions{PomPath: "path/to/pom.xml"},
->>>>>>> 6116fe55
 		}
 		err := mvn.SetVersion("1.2.4")
 		assert.EqualError(t, err, "Maven - setting version 1.2.4 failed: maven exec failed")
