--- conflicted
+++ resolved
@@ -12,10 +12,6 @@
 )
 
 func TestPersistReportAndLinks(t *testing.T) {
-<<<<<<< HEAD
-
-=======
->>>>>>> 57f5e436
 	t.Run("default", func(t *testing.T) {
 		workspace, err := ioutil.TempDir("", "workspace5")
 		require.NoError(t, err, "Failed to create temporary workspace directory")
@@ -75,26 +71,11 @@
 		// test
 		PersistReportsAndLinks("sonarExecuteScan", workspace, reports, links)
 		// assert
-<<<<<<< HEAD
-		assert.FileExists(t, reportsJSONPath)
-		assert.FileExists(t, linksJSONPath)
-
-		for _, reportFile := range []string{reportsJSONPath, linksJSONPath} {
-			assert.FileExists(t, reportFile)
-			reportsFileData, err := ioutil.ReadFile(reportFile)
-			reportsFileDataString := string(reportsFileData)
-			require.NoError(t, err, "No error expected but got one")
-			println(reportsFileData)
-			println(reportsFileDataString)
-			assert.NotEmpty(t, reportsFileData)
-			assert.Equal(t, "[]", reportsFileDataString)
-=======
 		for _, reportFile := range []string{reportsJSONPath, linksJSONPath} {
 			assert.FileExists(t, reportFile)
 			reportsFileData, err := ioutil.ReadFile(reportFile)
 			require.NoError(t, err, "No error expected but got one")
 			assert.Equal(t, "[]", string(reportsFileData))
->>>>>>> 57f5e436
 		}
 	})
 }