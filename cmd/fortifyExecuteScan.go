package cmd

import (
	"context"
	"encoding/json"
	"errors"
	"fmt"
	"io/ioutil"
	"math"
	"os"
	"regexp"
	"strings"
	"time"

	"github.com/google/go-github/v31/github"
	"github.com/google/uuid"

	"github.com/piper-validation/fortify-client-go/models"

	"github.com/SAP/jenkins-library/pkg/command"
	"github.com/SAP/jenkins-library/pkg/fortify"
	"github.com/SAP/jenkins-library/pkg/log"
	"github.com/SAP/jenkins-library/pkg/maven"
	"github.com/SAP/jenkins-library/pkg/piperutils"
	"github.com/SAP/jenkins-library/pkg/telemetry"
	"github.com/SAP/jenkins-library/pkg/versioning"

	piperGithub "github.com/SAP/jenkins-library/pkg/github"
)

type pullRequestService interface {
	ListPullRequestsWithCommit(ctx context.Context, owner, repo, sha string, opts *github.PullRequestListOptions) ([]*github.PullRequest, *github.Response, error)
}

const checkString = "<---CHECK FORTIFY---"
const classpathFileName = "cp.txt"

func fortifyExecuteScan(config fortifyExecuteScanOptions, telemetryData *telemetry.CustomData, influx *fortifyExecuteScanInflux) {
	auditStatus := map[string]string{}
	sys := fortify.NewSystemInstance(config.ServerURL, config.APIEndpoint, config.AuthToken, time.Second*30)
	c := command.Command{}
	// reroute command output to logging framework
	c.Stdout(log.Entry().Writer())
	c.Stderr(log.Entry().Writer())
	err := runFortifyScan(config, sys, &c, telemetryData, influx, auditStatus)
	if err != nil {
		log.Entry().WithError(err).Fatalf("Fortify scan and check failed")
	}
}

func runFortifyScan(config fortifyExecuteScanOptions, sys fortify.System, command execRunner, telemetryData *telemetry.CustomData, influx *fortifyExecuteScanInflux, auditStatus map[string]string) error {
	log.Entry().Debugf("Running Fortify scan against SSC at %v", config.ServerURL)
	artifact, err := versioning.GetArtifact(config.BuildTool, config.BuildDescriptorFile, &versioning.Options{}, command)
	if err != nil {
		return fmt.Errorf("unable to get artifact from descriptor %v: %w", config.BuildDescriptorFile, err)
	}
	gav, err := artifact.GetCoordinates()
	if err != nil {
		return fmt.Errorf("unable to get project coordinates from descriptor %v: %w", config.BuildDescriptorFile, err)
	}
	log.Entry().Debugf("determined project coordinates %v", gav)
	fortifyProjectName, fortifyProjectVersion := versioning.DetermineProjectCoordinates(config.ProjectName, config.DefaultVersioningModel, gav)
	project, err := sys.GetProjectByName(fortifyProjectName, config.AutoCreate, fortifyProjectVersion)
	if err != nil {
		return fmt.Errorf("Failed to load project %v: %w", fortifyProjectName, err)
	}
	projectVersion, err := sys.GetProjectVersionDetailsByProjectIDAndVersionName(project.ID, fortifyProjectVersion, config.AutoCreate, fortifyProjectName)
	if err != nil {
		return fmt.Errorf("Failed to load project version %v: %w", fortifyProjectVersion, err)
	}

	if len(config.PullRequestName) > 0 {
		fortifyProjectVersion = config.PullRequestName
		projectVersion, err := sys.LookupOrCreateProjectVersionDetailsForPullRequest(project.ID, projectVersion, fortifyProjectVersion)
		if err != nil {
			return fmt.Errorf("Failed to lookup / create project version for pull request %v: %w", fortifyProjectVersion, err)
		}
		log.Entry().Debugf("Looked up / created project version with ID %v for PR %v", projectVersion.ID, fortifyProjectVersion)
	} else {
		prID := determinePullRequestMerge(config)
		if len(prID) > 0 {
			log.Entry().Debugf("Determined PR ID '%v' for merge check", prID)
			pullRequestProjectName := fmt.Sprintf("PR-%v", prID)
			err = sys.MergeProjectVersionStateOfPRIntoMaster(config.FprDownloadEndpoint, config.FprUploadEndpoint, project.ID, projectVersion.ID, pullRequestProjectName)
			if err != nil {
				return fmt.Errorf("Failed to merge project version state for pull request %v into project version %v of project %v: %w", pullRequestProjectName, fortifyProjectVersion, project.ID, err)
			}
		}
	}

	log.Entry().Debugf("Scanning and uploading to project %v with version %v and projectVersionId %v", fortifyProjectName, fortifyProjectVersion, projectVersion.ID)
	buildLabel := fmt.Sprintf("%v/repos/%v/%v/commits/%v", config.GithubAPIURL, config.Owner, config.Repository, config.CommitID)

	// Create sourceanalyzer command based on configuration
	buildID := uuid.New().String()
	command.SetDir(config.ModulePath)
	os.MkdirAll(fmt.Sprintf("%v/%v", config.ModulePath, "target"), os.ModePerm)

	if config.UpdateRulePack {
		err := command.RunExecutable("fortifyupdate", "-acceptKey", "-acceptSSLCertificate", "-url", config.ServerURL)
		if err != nil {
			log.Entry().WithError(err).WithField("serverUrl", config.ServerURL).Fatal("Failed to update rule pack")
		}
		err = command.RunExecutable("fortifyupdate", "-acceptKey", "-acceptSSLCertificate", "-showInstalledRules")
		if err != nil {
			log.Entry().WithError(err).WithField("serverUrl", config.ServerURL).Fatal("Failed to fetch details of installed rule pack")
		}
	}

	triggerFortifyScan(config, command, buildID, buildLabel)

	var reports []piperutils.Path
	reports = append(reports, piperutils.Path{Target: fmt.Sprintf("%vtarget/fortify-scan.*", config.ModulePath)})
	reports = append(reports, piperutils.Path{Target: fmt.Sprintf("%vtarget/*.fpr", config.ModulePath)})

	var message string
	if config.UploadResults {
		log.Entry().Debug("Uploading results")
		resultFilePath := fmt.Sprintf("%vtarget/result.fpr", config.ModulePath)
		err = sys.UploadResultFile(config.FprUploadEndpoint, resultFilePath, projectVersion.ID)
		message = fmt.Sprintf("Failed to upload result file %v to Fortify SSC at %v", resultFilePath, config.ServerURL)
	} else {
		log.Entry().Debug("Generating XML report")
		xmlReportName := "fortify_result.xml"
		err = command.RunExecutable("ReportGenerator", "-format", "xml", "-f", xmlReportName, "-source", fmt.Sprintf("%vtarget/result.fpr", config.ModulePath))
		message = fmt.Sprintf("Failed to generate XML report %v", xmlReportName)
		if err != nil {
			reports = append(reports, piperutils.Path{Target: fmt.Sprintf("%vfortify_result.xml", config.ModulePath)})
		}
	}
	piperutils.PersistReportsAndLinks("fortifyExecuteScan", config.ModulePath, reports, nil)
	if err != nil {
		return fmt.Errorf(message+": %w", err)
	}

	log.Entry().Debugf("Starting audit status check on project %v with version %v and project version ID %v", fortifyProjectName, fortifyProjectVersion, projectVersion.ID)
	filterSet, err := sys.GetFilterSetOfProjectVersionByTitle(projectVersion.ID, config.FilterSetTitle)
	if filterSet == nil || err != nil {
		return fmt.Errorf("Failed to load filter set with title %v", config.FilterSetTitle)
	}

	// Ensure latest FPR is processed
	err = verifyScanResultsFinishedUploading(config, sys, projectVersion.ID, buildLabel, filterSet, 0)
	if err != nil {
		return err
	}

	// Generate report
	if config.Reporting {
		resultURL := []byte(fmt.Sprintf("https://fortify.tools.sap/ssc/html/ssc/version/%v/fix/null/", projectVersion.ID))
		ioutil.WriteFile(fmt.Sprintf("%vtarget/%v-%v.%v", config.ModulePath, *project.Name, *projectVersion.Name, "txt"), resultURL, 0700)

		data, err := generateAndDownloadQGateReport(config, sys, project, projectVersion)
		if err != nil {
			return err
		}
		ioutil.WriteFile(fmt.Sprintf("%vtarget/%v-%v.%v", config.ModulePath, *project.Name, *projectVersion.Name, config.ReportType), data, 0700)
	}

	// Perform audit compliance checks
	issueFilterSelectorSet, err := sys.GetIssueFilterSelectorOfProjectVersionByName(projectVersion.ID, []string{"Analysis", "Folder", "Category"}, nil)
	if err != nil {
		log.Entry().WithError(err).Fatalf("Failed to fetch project version issue filter selector for project version ID %v", projectVersion.ID)
	}
	log.Entry().Debugf("initial filter selector set: %v", issueFilterSelectorSet)
	numberOfViolations := analyseUnauditedIssues(config, sys, projectVersion, filterSet, issueFilterSelectorSet, influx, auditStatus)
	numberOfViolations += analyseSuspiciousExploitable(config, sys, projectVersion, filterSet, issueFilterSelectorSet, influx, auditStatus)

	log.Entry().Infof("Counted %v violations, details: %v", numberOfViolations, auditStatus)

	influx.fortify_data.fields.projectName = fortifyProjectName
	influx.fortify_data.fields.projectVersion = fortifyProjectVersion
	influx.fortify_data.fields.violations = fmt.Sprintf("%v", numberOfViolations)
	if numberOfViolations > 0 {
		return errors.New("fortify scan failed, the project is not compliant. For details check the archived report")
	}
	return nil
}

func analyseUnauditedIssues(config fortifyExecuteScanOptions, sys fortify.System, projectVersion *models.ProjectVersion, filterSet *models.FilterSet, issueFilterSelectorSet *models.IssueFilterSelectorSet, influx *fortifyExecuteScanInflux, auditStatus map[string]string) int {
	log.Entry().Info("Analyzing unaudited issues")
	reducedFilterSelectorSet := sys.ReduceIssueFilterSelectorSet(issueFilterSelectorSet, []string{"Folder"}, nil)
	fetchedIssueGroups, err := sys.GetProjectIssuesByIDAndFilterSetGroupedBySelector(projectVersion.ID, "", filterSet.GUID, reducedFilterSelectorSet)
	if err != nil {
		log.Entry().WithError(err).Fatalf("Failed to fetch project version issue groups with filter set %v and selector %v for project version ID %v", filterSet, issueFilterSelectorSet, projectVersion.ID)
	}
	overallViolations := 0
	for _, issueGroup := range fetchedIssueGroups {
		overallViolations += getIssueDeltaFor(config, sys, issueGroup, projectVersion.ID, filterSet, issueFilterSelectorSet, influx, auditStatus)
	}
	return overallViolations
}

func getIssueDeltaFor(config fortifyExecuteScanOptions, sys fortify.System, issueGroup *models.ProjectVersionIssueGroup, projectVersionID int64, filterSet *models.FilterSet, issueFilterSelectorSet *models.IssueFilterSelectorSet, influx *fortifyExecuteScanInflux, auditStatus map[string]string) int {
	totalMinusAuditedDelta := 0
	group := ""
	total := 0
	audited := 0
	if issueGroup != nil {
		group = *issueGroup.ID
		total = int(*issueGroup.TotalCount)
		audited = int(*issueGroup.AuditedCount)
	}
	groupTotalMinusAuditedDelta := total - audited
	if groupTotalMinusAuditedDelta > 0 {
		reducedFilterSelectorSet := sys.ReduceIssueFilterSelectorSet(issueFilterSelectorSet, []string{"Folder", "Analysis"}, []string{group})
		folderSelector := sys.GetFilterSetByDisplayName(reducedFilterSelectorSet, "Folder")
		if folderSelector == nil {
			log.Entry().Fatal("folder selector not found")
		}
		analysisSelector := sys.GetFilterSetByDisplayName(reducedFilterSelectorSet, "Analysis")

		auditStatus[group] = fmt.Sprintf("%v total : %v audited", total, audited)

		if strings.Contains(config.MustAuditIssueGroups, group) {
			totalMinusAuditedDelta += groupTotalMinusAuditedDelta
			if group == "Corporate Security Requirements" {
				influx.fortify_data.fields.corporateTotal = fmt.Sprintf("%v", total)
				influx.fortify_data.fields.corporateAudited = fmt.Sprintf("%v", audited)
			}
			if group == "Audit All" {
				influx.fortify_data.fields.auditAllTotal = fmt.Sprintf("%v", total)
				influx.fortify_data.fields.auditAllAudited = fmt.Sprintf("%v", audited)
			}
			log.Entry().Errorf("[projectVersionId %v]: Unaudited %v detected, count %v", projectVersionID, group, totalMinusAuditedDelta)
			logUnauditedIssuesURL(config, projectVersionID, folderSelector, analysisSelector)
		}

		if strings.Contains(config.SpotAuditIssueGroups, group) {
			log.Entry().Infof("Analyzing %v", config.SpotAuditIssueGroups)
			filter := fmt.Sprintf("%v:%v", folderSelector.EntityType, folderSelector.SelectorOptions[0].Value)
			fetchedIssueGroups, err := sys.GetProjectIssuesByIDAndFilterSetGroupedBySelector(projectVersionID, filter, filterSet.GUID, sys.ReduceIssueFilterSelectorSet(issueFilterSelectorSet, []string{"Category"}, nil))
			if err != nil {
				log.Entry().WithError(err).Fatalf("Failed to fetch project version issue groups with filter %v, filter set %v and selector %v for project version ID %v", filter, filterSet, issueFilterSelectorSet, projectVersionID)
			}
			totalMinusAuditedDelta += getSpotIssueCount(config, sys, fetchedIssueGroups, projectVersionID, filterSet, reducedFilterSelectorSet, influx, auditStatus)
		}
	}
	return totalMinusAuditedDelta
}

func getSpotIssueCount(config fortifyExecuteScanOptions, sys fortify.System, spotCheckCategories []*models.ProjectVersionIssueGroup, projectVersionID int64, filterSet *models.FilterSet, issueFilterSelectorSet *models.IssueFilterSelectorSet, influx *fortifyExecuteScanInflux, auditStatus map[string]string) int {
	overallDelta := 0
	overallIssues := 0
	overallIssuesAudited := 0
	for _, issueGroup := range spotCheckCategories {
		group := ""
		total := 0
		audited := 0
		if issueGroup != nil {
			group = *issueGroup.ID
			total = int(*issueGroup.TotalCount)
			audited = int(*issueGroup.AuditedCount)
		}
		flagOutput := ""

		if ((total <= config.SpotCheckMinimum || config.SpotCheckMinimum < 0) && audited != total) || (total > config.SpotCheckMinimum && audited < config.SpotCheckMinimum) {
			currentDelta := config.SpotCheckMinimum - audited
			if config.SpotCheckMinimum < 0 || config.SpotCheckMinimum > total {
				currentDelta = total - audited
			}
			if currentDelta > 0 {
				filterSelectorFolder := sys.GetFilterSetByDisplayName(issueFilterSelectorSet, "Folder")
				filterSelectorAnalysis := sys.GetFilterSetByDisplayName(issueFilterSelectorSet, "Analysis")
				overallDelta += currentDelta
				log.Entry().Errorf("[projectVersionId %v]: %v unaudited spot check issues detected in group %v", projectVersionID, currentDelta, group)
<<<<<<< HEAD
				log.Entry().Errorf("%v/html/ssc/index.jsp#!/version/%v/fix?issueFilters=%v_%v:%v&issueFilters=%v_%v:", config.ServerURL, projectVersionID, filterSelectorFolder.EntityType, filterSelectorFolder.Value, filterSelectorFolder.SelectorOptions[0].Value, filterSelectorAnalysis.EntityType, filterSelectorAnalysis.Value)
=======
				logSpotCheckIssueURL(config, projectVersionID, filterSelectorFolder, filterSelectorAnalysis)
>>>>>>> 43e17af4
				flagOutput = checkString
			}
		}

		overallIssues += total
		overallIssuesAudited += audited

		auditStatus[group] = fmt.Sprintf("%v total : %v audited %v", total, audited, flagOutput)
	}

	influx.fortify_data.fields.spotChecksTotal = fmt.Sprintf("%v", overallIssues)
	influx.fortify_data.fields.spotChecksAudited = fmt.Sprintf("%v", overallIssuesAudited)
	influx.fortify_data.fields.spotChecksGap = fmt.Sprintf("%v", overallDelta)

	return overallDelta
}

func analyseSuspiciousExploitable(config fortifyExecuteScanOptions, sys fortify.System, projectVersion *models.ProjectVersion, filterSet *models.FilterSet, issueFilterSelectorSet *models.IssueFilterSelectorSet, influx *fortifyExecuteScanInflux, auditStatus map[string]string) int {
	log.Entry().Info("Analyzing suspicious and exploitable issues")
	reducedFilterSelectorSet := sys.ReduceIssueFilterSelectorSet(issueFilterSelectorSet, []string{"Analysis"}, []string{})
	fetchedGroups, err := sys.GetProjectIssuesByIDAndFilterSetGroupedBySelector(projectVersion.ID, "", filterSet.GUID, reducedFilterSelectorSet)

	suspiciousCount := 0
	exploitableCount := 0
	for _, issueGroup := range fetchedGroups {
		if *issueGroup.ID == "3" {
			suspiciousCount = int(*issueGroup.TotalCount)
		} else if *issueGroup.ID == "4" {
			exploitableCount = int(*issueGroup.TotalCount)
		}
	}

	result := 0
	if (suspiciousCount > 0 && config.ConsiderSuspicious) || exploitableCount > 0 {
		result = result + suspiciousCount + exploitableCount
		log.Entry().Errorf("[projectVersionId %v]: %v suspicious and %v exploitable issues detected", projectVersion.ID, suspiciousCount, exploitableCount)
		log.Entry().Errorf("%v/html/ssc/index.jsp#!/version/%v/fix?issueGrouping=%v_%v&issueFilters=%v_%v", config.ServerURL, projectVersion.ID, reducedFilterSelectorSet.GroupBySet[0].EntityType, reducedFilterSelectorSet.GroupBySet[0].GUID, reducedFilterSelectorSet.FilterBySet[0].EntityType, reducedFilterSelectorSet.FilterBySet[0].GUID)
	}
	issueStatistics, err := sys.GetIssueStatisticsOfProjectVersion(projectVersion.ID)
	if err != nil {
		log.Entry().WithError(err).Errorf("Failed to fetch project version statistics for project version ID %v", projectVersion.ID)
	}
	auditStatus["Suspicious"] = fmt.Sprintf("%v", suspiciousCount)
	auditStatus["Exploitable"] = fmt.Sprintf("%v", exploitableCount)
	suppressedCount := *issueStatistics[0].SuppressedCount
	if suppressedCount > 0 {
		auditStatus["Suppressed"] = fmt.Sprintf("WARNING: Detected %v suppressed issues which could violate audit compliance!!!", suppressedCount)
	}
	influx.fortify_data.fields.suspicious = fmt.Sprintf("%v", suspiciousCount)
	influx.fortify_data.fields.exploitable = fmt.Sprintf("%v", exploitableCount)
	influx.fortify_data.fields.suppressed = fmt.Sprintf("%v", suppressedCount)

	return result
}

func logUnauditedIssuesURL(config fortifyExecuteScanOptions, projectVersionID int64, folderSelector *models.IssueFilterSelector, analysisSelector *models.IssueFilterSelector) {
	url := fmt.Sprintf("%v/html/ssc/index.jsp#!/version/%v", config.ServerURL, projectVersionID)
	if len(folderSelector.SelectorOptions) > 0 {
		url += fmt.Sprintf("/fix?issueFilters=%v_%v:%v",
			folderSelector.EntityType,
			folderSelector.Value,
			folderSelector.SelectorOptions[0].Value)
	} else {
		log.Entry().Debugf("no 'filter by set' array entries")
	}
	if analysisSelector != nil {
		url += fmt.Sprintf("&issueFilters=%v_%v:",
			analysisSelector.EntityType,
			analysisSelector.Value)
	} else {
		log.Entry().Debugf("no second entry in 'filter by set' array")
	}
	log.Entry().Error(url)
}

func logSpotCheckIssueURL(config fortifyExecuteScanOptions, projectVersionID int64, filterSelectorFolder, filterSelectorAnalysis *models.IssueFilterSelector) {
	url := fmt.Sprintf("%v/html/ssc/index.jsp#!/version/%v", config.ServerURL, projectVersionID)
	if filterSelectorFolder != nil && len(filterSelectorFolder.SelectorOptions) > 0 {
		url += fmt.Sprintf("/fix?issueFilters=%v_%v:%v",
			filterSelectorFolder.EntityType,
			filterSelectorFolder.GUID,
			filterSelectorFolder.SelectorOptions[0].GUID)
	} else {
		log.Entry().Debugf("no filter selector for 'Folder' found")
	}
	if filterSelectorAnalysis != nil {
		url += fmt.Sprintf("&issueFilters=%v_%v:",
			filterSelectorAnalysis.EntityType,
			filterSelectorAnalysis.GUID)
	} else {
		log.Entry().Debugf("no filter selector for 'Analysis' found")
	}
	log.Entry().Error(url)
}

func generateAndDownloadQGateReport(config fortifyExecuteScanOptions, sys fortify.System, project *models.Project, projectVersion *models.ProjectVersion) ([]byte, error) {
	log.Entry().Infof("Generating report with template ID %v", config.ReportTemplateID)
	report, err := sys.GenerateQGateReport(project.ID, projectVersion.ID, int64(config.ReportTemplateID), *project.Name, *projectVersion.Name, config.ReportType)
	if err != nil {
		log.Entry().WithError(err).Fatal("Failed to generate Q-Gate report")
	}
	log.Entry().Debugf("Triggered report generation of report ID %v", report.ID)
	status := report.Status
	for status != "Complete" && status != "Error Processing" {
		time.Sleep(10 * time.Second)
		report, err = sys.GetReportDetails(report.ID)
		if err != nil {
			return []byte{}, fmt.Errorf("Failed to fetch Q-Gate report generation status: %w", err)
		}
		status = report.Status
	}
	data, err := sys.DownloadReportFile(config.ReportDownloadEndpoint, projectVersion.ID)
	if err != nil {
		return []byte{}, fmt.Errorf("Failed to download Q-Gate Report: %w", err)
	}
	return data, nil
}

func checkArtifactStatus(config fortifyExecuteScanOptions, sys fortify.System, projectVersionID int64, buildLabel string, filterSet *models.FilterSet, artifact *models.Artifact, numInvokes int) error {
	numInvokes++
	if "PROCESSING" == artifact.Status || "SCHED_PROCESSING" == artifact.Status {
		if numInvokes >= (config.PollingMinutes * 6) {
			return fmt.Errorf("Terminating after %v minutes since artifact for Project Version %v is still in status %v", config.PollingMinutes, projectVersionID, artifact.Status)
		}
		log.Entry().Infof("Most recent artifact uploaded on %v of Project Version %v is still in status %v...", artifact.UploadDate, projectVersionID, artifact.Status)
		time.Sleep(10 * time.Second)
		return verifyScanResultsFinishedUploading(config, sys, projectVersionID, buildLabel, filterSet, numInvokes)
	}
	if "REQUIRE_AUTH" == artifact.Status {
		// verify no manual issue approval needed
		return fmt.Errorf("There are artifacts that require manual approval for Project Version %v\n%v/html/ssc/index.jsp#!/version/%v/artifacts?filterSet=%v", projectVersionID, config.ServerURL, projectVersionID, filterSet.GUID)
	}
	if "ERROR_PROCESSING" == artifact.Status {
		return fmt.Errorf("There are artifacts that failed processing for Project Version %v\n%v/html/ssc/index.jsp#!/version/%v/artifacts?filterSet=%v", projectVersionID, config.ServerURL, projectVersionID, filterSet.GUID)
	}
	return nil
}

func verifyScanResultsFinishedUploading(config fortifyExecuteScanOptions, sys fortify.System, projectVersionID int64, buildLabel string, filterSet *models.FilterSet, numInvokes int) error {
	log.Entry().Debug("Verifying scan results have finished uploading and processing")
	var artifacts []*models.Artifact
	var relatedUpload *models.Artifact
	for relatedUpload == nil {
		artifacts, err := sys.GetArtifactsOfProjectVersion(projectVersionID)
		log.Entry().Debugf("Received %v artifacts for project version ID %v", len(artifacts), projectVersionID)
		if err != nil {
			log.Entry().WithError(err).Fatalf("Failed to fetch artifacts of project version ID %v", projectVersionID)
		}
		if len(artifacts) > 0 {
			latest := artifacts[0]
			if err := checkArtifactStatus(config, sys, projectVersionID, buildLabel, filterSet, latest, numInvokes); err != nil {
				return err
			}
			notFound := true
			for _, artifact := range artifacts {
				if len(buildLabel) > 0 && artifact.Embed != nil && artifact.Embed.Scans != nil && len(artifact.Embed.Scans) > 0 {
					scan := artifact.Embed.Scans[0]
					if notFound && scan != nil && strings.HasSuffix(scan.BuildLabel, buildLabel) {
						relatedUpload = artifact
						notFound = false
					}
				}
			}
		} else {
			return fmt.Errorf("No uploaded artifacts for assessment detected for project version with ID %v", projectVersionID)
		}
		if relatedUpload == nil {
			log.Entry().Warn("Unable to identify artifact based on the build label, will consider most recent artifact as related to the scan")
			relatedUpload = artifacts[0]
		}
	}

	differenceInSeconds := calculateTimeDifferenceToLastUpload(relatedUpload.UploadDate, projectVersionID)
	// Use the absolute value for checking the time difference
	if differenceInSeconds > float64(60*config.DeltaMinutes) {
		return errors.New("No recent upload detected on Project Version")
	}
	warn := false
	for _, upload := range artifacts {
		if upload.Status == "ERROR_PROCESSING" {
			warn = true
		}
	}
	if warn {
		log.Entry().Warn("Previous uploads detected that failed processing, please ensure that your scans are properly configured")
	}
	return nil
}

func calculateTimeDifferenceToLastUpload(uploadDate models.Iso8601MilliDateTime, projectVersionID int64) float64 {
	log.Entry().Infof("Last upload on project version %v happened on %v", projectVersionID, uploadDate)
	uploadDateAsTime := time.Time(uploadDate)
	duration := time.Since(uploadDateAsTime)
	log.Entry().Debugf("Difference duration is %v", duration)
	absoluteSeconds := math.Abs(duration.Seconds())
	log.Entry().Infof("Difference since %v in seconds is %v", uploadDateAsTime, absoluteSeconds)
	return absoluteSeconds
}

func executeTemplatedCommand(command execRunner, cmdTemplate []string, context map[string]string) {
	for index, cmdTemplatePart := range cmdTemplate {
		result, err := piperutils.ExecuteTemplate(cmdTemplatePart, context)
		if err != nil {
			log.Entry().WithError(err).Fatalf("Failed to transform template for command fragment: %v", cmdTemplatePart)
		}
		cmdTemplate[index] = result
	}
	err := command.RunExecutable(cmdTemplate[0], cmdTemplate[1:]...)
	if err != nil {
		log.Entry().WithError(err).WithField("command", cmdTemplate).Fatal("Failed to execute command")
	}
}

func autoresolvePipClasspath(executable string, parameters []string, file string, command execRunner) string {
	// redirect stdout and create cp file from command output
	outfile, err := os.Create(file)
	if err != nil {
		log.Entry().WithError(err).Fatal("Failed to create classpath file")
	}
	defer outfile.Close()
	command.Stdout(outfile)
	err = command.RunExecutable(executable, parameters...)
	if err != nil {
		log.Entry().WithError(err).WithField("command", fmt.Sprintf("%v with parameters %v", executable, parameters)).Fatal("Failed to run classpath autodetection command")
	}
	command.Stdout(log.Entry().Writer())
	return readClasspathFile(file)
}

func autoresolveMavenClasspath(pomFilePath, file string, command execRunner) string {
	executeOptions := maven.ExecuteOptions{
		PomPath:      pomFilePath,
		Goals:        []string{"dependency:build-classpath"},
		Defines:      []string{fmt.Sprintf("-Dmdep.outputFile=%v", file), "-DincludeScope=compile"},
		ReturnStdout: false,
	}
	_, err := maven.Execute(&executeOptions, command)
	if err != nil {
		log.Entry().WithError(err).Warn("failed to determine classpath using Maven")
	}
	return readClasspathFile(file)
}

func readClasspathFile(file string) string {
	data, err := ioutil.ReadFile(file)
	if err != nil {
		log.Entry().WithError(err).Warnf("failed to read classpath from file '%v'", file)
	}
	return strings.TrimSpace(string(data))
}

func triggerFortifyScan(config fortifyExecuteScanOptions, command execRunner, buildID, buildLabel string) {
	// Do special Python related prep
	pipVersion := "pip3"
	if config.PythonVersion != "python3" {
		pipVersion = "pip2"
	}

	classpath := ""
	if config.BuildTool == "maven" {
		if config.AutodetectClasspath {
			classpath = autoresolveMavenClasspath(config.BuildDescriptorFile, classpathFileName, command)
		}
		if len(config.Translate) == 0 {
			translate := `[{"classpath":"`
			translate += classpath
			translate += `","src":"**/*.xml **/*.html **/*.jsp **/*.js src/main/resources/**/* src/main/java/**/*"}]`
			config.Translate = translate
		}
	}
	if config.BuildTool == "pip" {
		if config.AutodetectClasspath {
			classpath = autoresolvePipClasspath(config.PythonVersion, []string{"-c", "import sys;p=sys.path;p.remove('');print(';'.join(p))"}, classpathFileName, command)
		}
		// install the dev dependencies
		if len(config.PythonRequirementsFile) > 0 {
			context := map[string]string{}
			cmdTemplate := []string{pipVersion, "install", "--user", "-r", config.PythonRequirementsFile}
			cmdTemplate = append(cmdTemplate, tokenize(config.PythonRequirementsInstallSuffix)...)
			executeTemplatedCommand(command, cmdTemplate, context)
		}

		executeTemplatedCommand(command, tokenize(config.PythonInstallCommand), map[string]string{"Pip": pipVersion})

		if len(config.Translate) == 0 {
			translate := `[{"pythonPath":"`
			translate += classpath
			translate += ";"
			translate += config.PythonAdditionalPath
			translate += `","pythonIncludes":"`
			translate += config.PythonIncludes
			translate += `","pythonExcludes":"`
			translate += strings.ReplaceAll(config.PythonExcludes, "-exclude ", "")
			translate += `"}]`
			config.Translate = translate
		}
	}

	translateProject(&config, command, buildID, classpath)

	scanProject(&config, command, buildID, buildLabel)
}

func translateProject(config *fortifyExecuteScanOptions, command execRunner, buildID, classpath string) {
	var translateList []map[string]string
	json.Unmarshal([]byte(config.Translate), &translateList)
	log.Entry().Debugf("Translating with options: %v", translateList)
	for _, translate := range translateList {
		if len(classpath) > 0 {
			translate["autoClasspath"] = classpath
		}
		handleSingleTranslate(config, command, buildID, translate)
	}
}

func handleSingleTranslate(config *fortifyExecuteScanOptions, command execRunner, buildID string, t map[string]string) {
	if t != nil {
		log.Entry().Debugf("Handling translate config %v", t)
		translateOptions := []string{
			"-verbose",
			"-64",
			"-b",
			buildID,
		}
		translateOptions = append(translateOptions, tokenize(config.Memory)...)
		translateOptions = appendToOptions(config, translateOptions, t)
		log.Entry().Debugf("Running sourceanalyzer translate command with options %v", translateOptions)
		err := command.RunExecutable("sourceanalyzer", translateOptions...)
		if err != nil {
			log.Entry().WithError(err).WithField("translateOptions", translateOptions).Fatal("failed to execute sourceanalyzer translate command")
		}
	} else {
		log.Entry().Debug("Skipping translate with nil value")
	}
}

func scanProject(config *fortifyExecuteScanOptions, command execRunner, buildID, buildLabel string) {
	var scanOptions = []string{
		"-verbose",
		"-64",
		"-b",
		buildID,
		"-scan",
	}
	scanOptions = append(scanOptions, tokenize(config.Memory)...)
	if config.QuickScan {
		scanOptions = append(scanOptions, "-quick")
	}
	if len(buildLabel) > 0 {
		scanOptions = append(scanOptions, "-build-label", buildLabel)
	}
	scanOptions = append(scanOptions, "-logfile", "target/fortify-scan.log", "-f", "target/result.fpr")

	err := command.RunExecutable("sourceanalyzer", scanOptions...)
	if err != nil {
		log.Entry().WithError(err).WithField("scanOptions", scanOptions).Fatal("failed to execute sourceanalyzer scan command")
	}
}

func determinePullRequestMerge(config fortifyExecuteScanOptions) string {
	ctx, client, err := piperGithub.NewClient(config.GithubToken, config.GithubAPIURL, "")
	if err == nil {
		result, err := determinePullRequestMergeGithub(ctx, config, client.PullRequests)
		if err != nil {
			log.Entry().WithError(err).Warn("Failed to get PR metadata via GitHub client")
		} else {
			return result
		}
	}

	log.Entry().Infof("Trying to determine PR ID in commit message: %v", config.CommitMessage)
	r, _ := regexp.Compile(config.PullRequestMessageRegex)
	matches := r.FindSubmatch([]byte(config.CommitMessage))
	if matches != nil && len(matches) > 1 {
		return string(matches[config.PullRequestMessageRegexGroup])
	}
	return ""
}

func determinePullRequestMergeGithub(ctx context.Context, config fortifyExecuteScanOptions, pullRequestServiceInstance pullRequestService) (string, error) {
	options := github.PullRequestListOptions{State: "closed", Sort: "updated", Direction: "desc"}
	prList, _, err := pullRequestServiceInstance.ListPullRequestsWithCommit(ctx, config.Owner, config.Repository, config.CommitID, &options)
	if err == nil && len(prList) > 0 {
		return fmt.Sprintf("%v", prList[0].GetNumber()), nil
	}
	return "", err
}

func appendToOptions(config *fortifyExecuteScanOptions, options []string, t map[string]string) []string {
	if config.BuildTool == "windows" {
		if len(t["aspnetcore"]) > 0 {
			options = append(options, "-aspnetcore")
		}
		if len(t["dotNetCoreVersion"]) > 0 {
			options = append(options, "-dotnet-core-version", t["dotNetCoreVersion"])
		}
		if len(t["exclude"]) > 0 {
			options = append(options, "-exclude", t["exclude"])
		}
		if len(t["libDirs"]) > 0 {
			options = append(options, "-libdirs", t["libDirs"])
		}
		return append(options, tokenize(t["src"])...)
	}
	if config.BuildTool == "maven" {
		if len(t["autoClasspath"]) > 0 {
			options = append(options, "-cp", t["autoClasspath"])
		} else if len(t["classpath"]) > 0 {
			options = append(options, "-cp", t["classpath"])
		}
		if len(t["extdirs"]) > 0 {
			options = append(options, "-extdirs", t["extdirs"])
		}
		if len(t["javaBuildDir"]) > 0 {
			options = append(options, "-java-build-dir", t["javaBuildDir"])
		}
		if len(t["source"]) > 0 {
			options = append(options, "-source", t["source"])
		}
		if len(t["jdk"]) > 0 {
			options = append(options, "-jdk", t["jdk"])
		}
		if len(t["sourcepath"]) > 0 {
			options = append(options, "-sourcepath", t["sourcepath"])
		}
		return append(options, tokenize(t["src"])...)
	}
	if config.BuildTool == "pip" {
		if len(t["autoClasspath"]) > 0 {
			options = append(options, "-python-path", t["autoClasspath"])
		} else if len(t["pythonPath"]) > 0 {
			options = append(options, "-python-path", t["pythonPath"])
		}
		if len(t["djangoTemplatDirs"]) > 0 {
			options = append(options, "-django-template-dirs", t["djangoTemplatDirs"])
		}
		if len(t["pythonExcludes"]) > 0 {
			options = append(options, "-exclude", t["pythonExcludes"])
		}
		return append(options, t["pythonIncludes"])
	}
	return options
}<|MERGE_RESOLUTION|>--- conflicted
+++ resolved
@@ -264,11 +264,7 @@
 				filterSelectorAnalysis := sys.GetFilterSetByDisplayName(issueFilterSelectorSet, "Analysis")
 				overallDelta += currentDelta
 				log.Entry().Errorf("[projectVersionId %v]: %v unaudited spot check issues detected in group %v", projectVersionID, currentDelta, group)
-<<<<<<< HEAD
 				log.Entry().Errorf("%v/html/ssc/index.jsp#!/version/%v/fix?issueFilters=%v_%v:%v&issueFilters=%v_%v:", config.ServerURL, projectVersionID, filterSelectorFolder.EntityType, filterSelectorFolder.Value, filterSelectorFolder.SelectorOptions[0].Value, filterSelectorAnalysis.EntityType, filterSelectorAnalysis.Value)
-=======
-				logSpotCheckIssueURL(config, projectVersionID, filterSelectorFolder, filterSelectorAnalysis)
->>>>>>> 43e17af4
 				flagOutput = checkString
 			}
 		}
@@ -340,26 +336,6 @@
 			analysisSelector.Value)
 	} else {
 		log.Entry().Debugf("no second entry in 'filter by set' array")
-	}
-	log.Entry().Error(url)
-}
-
-func logSpotCheckIssueURL(config fortifyExecuteScanOptions, projectVersionID int64, filterSelectorFolder, filterSelectorAnalysis *models.IssueFilterSelector) {
-	url := fmt.Sprintf("%v/html/ssc/index.jsp#!/version/%v", config.ServerURL, projectVersionID)
-	if filterSelectorFolder != nil && len(filterSelectorFolder.SelectorOptions) > 0 {
-		url += fmt.Sprintf("/fix?issueFilters=%v_%v:%v",
-			filterSelectorFolder.EntityType,
-			filterSelectorFolder.GUID,
-			filterSelectorFolder.SelectorOptions[0].GUID)
-	} else {
-		log.Entry().Debugf("no filter selector for 'Folder' found")
-	}
-	if filterSelectorAnalysis != nil {
-		url += fmt.Sprintf("&issueFilters=%v_%v:",
-			filterSelectorAnalysis.EntityType,
-			filterSelectorAnalysis.GUID)
-	} else {
-		log.Entry().Debugf("no filter selector for 'Analysis' found")
 	}
 	log.Entry().Error(url)
 }
