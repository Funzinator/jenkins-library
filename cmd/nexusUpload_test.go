package cmd

import (
	"fmt"
	"github.com/SAP/jenkins-library/pkg/maven"
	"github.com/SAP/jenkins-library/pkg/mock"
	"github.com/SAP/jenkins-library/pkg/nexus"
	"github.com/stretchr/testify/assert"
	"testing"
)

type mockUtilsBundle struct {
	*mock.FilesMock
	mta        bool
	maven      bool
	npm        bool
	properties map[string]map[string]string
	cpe        map[string]string
	execRunner mock.ExecMockRunner
}

func newMockUtilsBundle(usesMta, usesMaven, usesNpm bool) mockUtilsBundle {
	utils := mockUtilsBundle{FilesMock: &mock.FilesMock{}, mta: usesMta, maven: usesMaven, npm: usesNpm}
	utils.properties = map[string]map[string]string{}
	utils.cpe = map[string]string{}
	return utils
}

func (m *mockUtilsBundle) UsesMta() bool {
	return m.mta
}

func (m *mockUtilsBundle) UsesMaven() bool {
	return m.maven
}

func (m *mockUtilsBundle) UsesNpm() bool {
	return m.npm
}

func (m *mockUtilsBundle) getEnvParameter(path, name string) string {
	path = path + "/" + name
	return m.cpe[path]
}

func (m *mockUtilsBundle) getExecRunner() execRunner {
	return &m.execRunner
}

func (m *mockUtilsBundle) setProperty(pomFile, expression, value string) {
	pom := m.properties[pomFile]
	if pom == nil {
		pom = map[string]string{}
		m.properties[pomFile] = pom
	}
	pom[expression] = value
}

<<<<<<< HEAD
func (m *mockUtilsBundle) evaluate(options *maven.Options, expression string) (string, error) {
=======
func (m *mockUtilsBundle) evaluate(options *maven.EvaluateOptions, expression string) (string, error) {
>>>>>>> 6116fe55
	pom := m.properties[options.PomPath]
	if pom == nil {
		return "", fmt.Errorf("pom file '%s' not found", options.PomPath)
	}
	value := pom[expression]
	if value == "<empty>" {
		return "", nil
	}
	if value == "" {
		return "", fmt.Errorf("property '%s' not found in '%s'", expression, options.PomPath)
	}
	return value, nil
}

type mockUploader struct {
	nexus.Upload
	uploadedArtifacts []nexus.ArtifactDescription
}

func (m *mockUploader) Clear() {
	// Clear is called after a successful upload. Record the artifacts that are present before
	// they are cleared. This way we can later peek into the set of all artifacts that were
	// uploaded across multiple bundles.
	m.uploadedArtifacts = append(m.uploadedArtifacts, m.GetArtifacts()...)
	m.Upload.Clear()
}

func createOptions() nexusUploadOptions {
	return nexusUploadOptions{
		MavenRepository: "maven-releases",
		NpmRepository:   "npm-repo",
		GroupID:         "my.group.id",
		ArtifactID:      "artifact.id",
		Version:         "nexus3",
		Url:             "localhost:8081",
	}
}

var testMtaYml = []byte(`
_schema-version: 2.1.0
ID: test
version: 0.3.0

modules:

- name: java
  type: java
  path: srv
`)

var testMtaYmlNoVersion = []byte(`
_schema-version: 2.1.0
ID: test

modules:
- name: java
  type: java
`)

var testPomXml = []byte(`
<project>
  <modelVersion>4.0.0</modelVersion>
  <groupId>com.mycompany.app</groupId>
  <artifactId>my-app</artifactId>
  <version>1.0</version>
</project>
`)

var testPackageJson = []byte(`{
  "name": "npm-nexus-upload-test",
  "version": "1.0.0"
}
`)

func TestUploadMTAProjects(t *testing.T) {
	t.Parallel()
	t.Run("Uploading MTA project without groupId parameter fails", func(t *testing.T) {
		utils := newMockUtilsBundle(true, false, false)
		utils.AddFile("mta.yaml", testMtaYml)
		utils.cpe[".pipeline/commonPipelineEnvironment/mtarFilePath"] = "test.mtar"
		uploader := mockUploader{}
		options := createOptions()
		options.GroupID = ""

		err := runNexusUpload(&utils, &uploader, &options)
		assert.EqualError(t, err, "the 'groupId' parameter needs to be provided for MTA projects")
		assert.Equal(t, 0, len(uploader.GetArtifacts()))
		assert.Equal(t, 0, len(uploader.uploadedArtifacts))
	})
	t.Run("Uploading MTA project without artifactId parameter works", func(t *testing.T) {
		utils := newMockUtilsBundle(true, false, false)
		utils.AddFile("mta.yaml", testMtaYml)
		utils.AddFile("test.mtar", []byte("contentsOfMtar"))
		utils.cpe[".pipeline/commonPipelineEnvironment/mtarFilePath"] = "test.mtar"
		uploader := mockUploader{}
		options := createOptions()
		options.ArtifactID = ""

		err := runNexusUpload(&utils, &uploader, &options)
		if assert.NoError(t, err) {
			assert.Equal(t, 2, len(uploader.uploadedArtifacts))
			assert.Equal(t, "test", uploader.GetArtifactsID())
		}
	})
	t.Run("Uploading MTA project fails due to missing yaml file", func(t *testing.T) {
		utils := newMockUtilsBundle(true, false, false)
		utils.cpe[".pipeline/commonPipelineEnvironment/mtarFilePath"] = "test.mtar"
		uploader := mockUploader{}
		options := createOptions()

		err := runNexusUpload(&utils, &uploader, &options)
		assert.EqualError(t, err, "could not read from required project descriptor file 'mta.yml'")
		assert.Equal(t, 0, len(uploader.GetArtifacts()))
		assert.Equal(t, 0, len(uploader.uploadedArtifacts))
	})
	t.Run("Uploading MTA project fails due to garbage YAML content", func(t *testing.T) {
		utils := newMockUtilsBundle(true, false, false)
		utils.AddFile("mta.yaml", []byte("garbage"))
		utils.cpe[".pipeline/commonPipelineEnvironment/mtarFilePath"] = "test.mtar"
		uploader := mockUploader{}
		options := createOptions()

		err := runNexusUpload(&utils, &uploader, &options)
		assert.EqualError(t, err,
			"failed to parse contents of the project descriptor file 'mta.yaml'")
		assert.Equal(t, 0, len(uploader.GetArtifacts()))
		assert.Equal(t, 0, len(uploader.uploadedArtifacts))
	})
	t.Run("Uploading MTA project fails due invalid version in YAML content", func(t *testing.T) {
		utils := newMockUtilsBundle(true, false, false)
		utils.AddFile("mta.yaml", []byte(testMtaYmlNoVersion))
		utils.cpe[".pipeline/commonPipelineEnvironment/mtarFilePath"] = "test.mtar"
		uploader := mockUploader{}
		options := createOptions()

		err := runNexusUpload(&utils, &uploader, &options)
		assert.EqualError(t, err,
			"the project descriptor file 'mta.yaml' has an invalid version: version must not be empty")
		assert.Equal(t, 0, len(uploader.GetArtifacts()))
		assert.Equal(t, 0, len(uploader.uploadedArtifacts))
	})
	t.Run("Test uploading mta.yaml project fails due to missing mtar file", func(t *testing.T) {
		utils := newMockUtilsBundle(true, false, false)
		utils.AddFile("mta.yaml", testMtaYml)
		utils.cpe[".pipeline/commonPipelineEnvironment/mtarFilePath"] = "test.mtar"
		uploader := mockUploader{}
		options := createOptions()

		err := runNexusUpload(&utils, &uploader, &options)
		assert.EqualError(t, err, "artifact file not found 'test.mtar'")

		assert.Equal(t, "0.3.0", uploader.GetArtifactsVersion())
		assert.Equal(t, "artifact.id", uploader.GetArtifactsID())

		// Check the artifacts that /would/ have been uploaded
		artifacts := uploader.GetArtifacts()
		if assert.Equal(t, 1, len(artifacts)) {
			assert.Equal(t, "mta.yaml", artifacts[0].File)
			assert.Equal(t, "yaml", artifacts[0].Type)
		}
		assert.Equal(t, 0, len(uploader.uploadedArtifacts))
	})
	t.Run("Test uploading mta.yaml project works", func(t *testing.T) {
		utils := newMockUtilsBundle(true, false, false)
		utils.AddFile("mta.yaml", testMtaYml)
		utils.AddFile("test.mtar", []byte("contentsOfMtar"))
		utils.cpe[".pipeline/commonPipelineEnvironment/mtarFilePath"] = "test.mtar"
		uploader := mockUploader{}
		options := createOptions()

		err := runNexusUpload(&utils, &uploader, &options)
		assert.NoError(t, err, "expected mta.yaml project upload to work")

		assert.Equal(t, "0.3.0", uploader.GetArtifactsVersion())
		assert.Equal(t, "artifact.id", uploader.GetArtifactsID())

		artifacts := uploader.uploadedArtifacts
		if assert.Equal(t, 2, len(artifacts)) {
			assert.Equal(t, "mta.yaml", artifacts[0].File)
			assert.Equal(t, "yaml", artifacts[0].Type)

			assert.Equal(t, "test.mtar", artifacts[1].File)
			assert.Equal(t, "mtar", artifacts[1].Type)
		}
	})
	t.Run("Test uploading mta.yml project works", func(t *testing.T) {
		utils := newMockUtilsBundle(true, false, false)
		utils.AddFile("mta.yml", testMtaYml)
		utils.AddFile("test.mtar", []byte("contentsOfMtar"))
		utils.cpe[".pipeline/commonPipelineEnvironment/mtarFilePath"] = "test.mtar"
		uploader := mockUploader{}
		options := createOptions()

		err := runNexusUpload(&utils, &uploader, &options)
		assert.NoError(t, err, "expected mta.yml project upload to work")

		assert.Equal(t, "0.3.0", uploader.GetArtifactsVersion())
		assert.Equal(t, "artifact.id", uploader.GetArtifactsID())

		artifacts := uploader.uploadedArtifacts
		if assert.Equal(t, 2, len(artifacts)) {
			assert.Equal(t, "mta.yml", artifacts[0].File)
			assert.Equal(t, "yaml", artifacts[0].Type)

			assert.Equal(t, "test.mtar", artifacts[1].File)
			assert.Equal(t, "mtar", artifacts[1].Type)
		}
	})
}

func TestUploadArtifacts(t *testing.T) {
	t.Parallel()
	t.Run("Uploading MTA project fails without info", func(t *testing.T) {
		utils := newMockUtilsBundle(false, true, false)
		uploader := mockUploader{}
		options := createOptions()

		err := uploadArtifacts(&utils, &uploader, &options, false)
		assert.EqualError(t, err, "no group ID was provided, or could be established from project files")
	})
	t.Run("Uploading MTA project fails without any artifacts", func(t *testing.T) {
		utils := newMockUtilsBundle(false, true, false)
		uploader := mockUploader{}
		options := createOptions()

		_ = uploader.SetInfo(options.GroupID, "some.id", "3.0")

		err := uploadArtifacts(&utils, &uploader, &options, false)
		assert.EqualError(t, err, "no artifacts to upload")
	})
	t.Run("Uploading MTA project fails for unknown reasons", func(t *testing.T) {
		utils := newMockUtilsBundle(false, true, false)

		// Configure mocked execRunner to fail
		utils.execRunner.ShouldFailOnCommand = map[string]error{}
		utils.execRunner.ShouldFailOnCommand["mvn"] = fmt.Errorf("failed")

		uploader := mockUploader{}
		options := createOptions()
		_ = uploader.SetInfo(options.GroupID, "some.id", "3.0")
		_ = uploader.AddArtifact(nexus.ArtifactDescription{
			File: "mta.yaml",
			Type: "yaml",
		})
		_ = uploader.AddArtifact(nexus.ArtifactDescription{
			File: "artifact.mtar",
			Type: "yaml",
		})

		err := uploadArtifacts(&utils, &uploader, &options, false)
		assert.EqualError(t, err, "uploading artifacts for ID 'some.id' failed: failed to run executable, command: '[mvn -Durl=http:// -DgroupId=my.group.id -Dversion=3.0 -DartifactId=some.id -Dfile=mta.yaml -Dpackaging=yaml -DgeneratePom=false -Dfiles=artifact.mtar -Dclassifiers= -Dtypes=yaml -Dorg.slf4j.simpleLogger.log.org.apache.maven.cli.transfer.Slf4jMavenTransferListener=warn --batch-mode "+deployGoal+"]', error: failed")
	})
	t.Run("Uploading bundle generates correct maven parameters", func(t *testing.T) {
		utils := newMockUtilsBundle(false, true, false)
		uploader := mockUploader{}
		options := createOptions()

		_ = uploader.SetRepoURL("localhost:8081", "nexus3", "maven-releases", "npm-repo")
		_ = uploader.SetInfo(options.GroupID, "my.artifact", "4.0")
		_ = uploader.AddArtifact(nexus.ArtifactDescription{
			File: "mta.yaml",
			Type: "yaml",
		})
		_ = uploader.AddArtifact(nexus.ArtifactDescription{
			File: "pom.yml",
			Type: "pom",
		})

		err := uploadArtifacts(&utils, &uploader, &options, false)
		assert.NoError(t, err, "expected upload as two bundles to work")
		assert.Equal(t, 1, len(utils.execRunner.Calls))

		expectedParameters1 := []string{
			"-Durl=http://localhost:8081/repository/maven-releases/",
			"-DgroupId=my.group.id",
			"-Dversion=4.0",
			"-DartifactId=my.artifact",
			"-Dfile=mta.yaml",
			"-Dpackaging=yaml",
			"-DgeneratePom=false",
			"-Dfiles=pom.yml",
			"-Dclassifiers=",
			"-Dtypes=pom",
			"-Dorg.slf4j.simpleLogger.log.org.apache.maven.cli.transfer.Slf4jMavenTransferListener=warn",
			"--batch-mode",
			deployGoal}
		assert.Equal(t, len(expectedParameters1), len(utils.execRunner.Calls[0].Params))
		assert.Equal(t, mock.ExecCall{Exec: "mvn", Params: expectedParameters1}, utils.execRunner.Calls[0])
	})
}

func TestUploadNpmProjects(t *testing.T) {
	t.Run("Test uploading simple npm project", func(t *testing.T) {
		utils := newMockUtilsBundle(false, false, true)
		utils.AddFile("package.json", testPackageJson)
		uploader := mockUploader{}
		options := createOptions()
		options.User = "admin"
		options.Password = "admin123"

		err := runNexusUpload(&utils, &uploader, &options)
		assert.NoError(t, err, "expected npm upload to work")

		assert.Equal(t, "localhost:8081/repository/npm-repo/", uploader.GetNpmRepoURL())

		assert.Equal(t, mock.ExecCall{Exec: "npm", Params: []string{"publish"}}, utils.execRunner.Calls[0])
		assert.Equal(t, []string{"npm_config_registry=http://localhost:8081/repository/npm-repo/", "npm_config_email=project-piper@no-reply.com", "npm_config__auth=YWRtaW46YWRtaW4xMjM="}, utils.execRunner.Env)
	})
}

func TestUploadMavenProjects(t *testing.T) {
	t.Parallel()
	t.Run("Uploading Maven project fails due to missing pom.xml", func(t *testing.T) {
		utils := newMockUtilsBundle(false, true, false)
		uploader := mockUploader{}
		options := createOptions()

		err := runNexusUpload(&utils, &uploader, &options)
		assert.EqualError(t, err, "pom.xml not found")
		assert.Equal(t, 0, len(uploader.uploadedArtifacts))
	})
	t.Run("Test uploading Maven project with POM packaging works", func(t *testing.T) {
		utils := newMockUtilsBundle(false, true, false)
		utils.setProperty("pom.xml", "project.version", "1.0")
		utils.setProperty("pom.xml", "project.groupId", "com.mycompany.app")
		utils.setProperty("pom.xml", "project.artifactId", "my-app")
		utils.setProperty("pom.xml", "project.packaging", "pom")
		utils.setProperty("pom.xml", "project.build.finalName", "my-app-1.0")
		utils.AddFile("pom.xml", testPomXml)
		uploader := mockUploader{}
		options := createOptions()

		err := runNexusUpload(&utils, &uploader, &options)
		assert.NoError(t, err, "expected Maven upload to work")
		assert.Equal(t, "1.0", uploader.GetArtifactsVersion())
		assert.Equal(t, "my-app", uploader.GetArtifactsID())

		artifacts := uploader.uploadedArtifacts
		if assert.Equal(t, 1, len(artifacts)) {
			assert.Equal(t, "pom.xml", artifacts[0].File)
			assert.Equal(t, "pom", artifacts[0].Type)
		}
	})
	t.Run("Test uploading Maven project with JAR packaging fails without main target", func(t *testing.T) {
		utils := newMockUtilsBundle(false, true, false)
		utils.setProperty("pom.xml", "project.version", "1.0")
		utils.setProperty("pom.xml", "project.groupId", "com.mycompany.app")
		utils.setProperty("pom.xml", "project.artifactId", "my-app")
		utils.setProperty("pom.xml", "project.packaging", "jar")
		utils.setProperty("pom.xml", "project.build.finalName", "my-app-1.0")
		utils.AddFile("pom.xml", testPomXml)
		utils.AddDir("target")
		uploader := mockUploader{}
		options := createOptions()

		err := runNexusUpload(&utils, &uploader, &options)
		assert.EqualError(t, err, "target artifact not found for packaging 'jar'")
		assert.Equal(t, 0, len(uploader.uploadedArtifacts))
	})
	t.Run("Test uploading Maven project with JAR packaging works", func(t *testing.T) {
		utils := newMockUtilsBundle(false, true, false)
		utils.setProperty("pom.xml", "project.version", "1.0")
		utils.setProperty("pom.xml", "project.groupId", "com.mycompany.app")
		utils.setProperty("pom.xml", "project.artifactId", "my-app")
		utils.setProperty("pom.xml", "project.packaging", "jar")
		utils.setProperty("pom.xml", "project.build.finalName", "my-app-1.0")
		utils.AddFile("pom.xml", testPomXml)
		utils.AddFile("target/my-app-1.0.jar", []byte("contentsOfJar"))
		uploader := mockUploader{}
		options := createOptions()

		err := runNexusUpload(&utils, &uploader, &options)
		assert.NoError(t, err, "expected Maven upload to work")

		assert.Equal(t, "1.0", uploader.GetArtifactsVersion())
		assert.Equal(t, "my-app", uploader.GetArtifactsID())

		artifacts := uploader.uploadedArtifacts
		if assert.Equal(t, 2, len(artifacts)) {
			assert.Equal(t, "pom.xml", artifacts[0].File)
			assert.Equal(t, "pom", artifacts[0].Type)

			assert.Equal(t, "target/my-app-1.0.jar", artifacts[1].File)
			assert.Equal(t, "jar", artifacts[1].Type)
		}
	})
	t.Run("Test uploading Maven project with fall-back to JAR packaging works", func(t *testing.T) {
		utils := newMockUtilsBundle(false, true, false)
		utils.setProperty("pom.xml", "project.version", "1.0")
		utils.setProperty("pom.xml", "project.groupId", "com.mycompany.app")
		utils.setProperty("pom.xml", "project.artifactId", "my-app")
		utils.setProperty("pom.xml", "project.packaging", "<empty>")
		utils.setProperty("pom.xml", "project.build.finalName", "my-app-1.0")
		utils.AddFile("pom.xml", testPomXml)
		utils.AddFile("target/my-app-1.0.jar", []byte("contentsOfJar"))
		uploader := mockUploader{}
		options := createOptions()

		err := runNexusUpload(&utils, &uploader, &options)
		assert.NoError(t, err, "expected Maven upload to work")
		assert.Equal(t, "1.0", uploader.GetArtifactsVersion())
		assert.Equal(t, "my-app", uploader.GetArtifactsID())

		artifacts := uploader.uploadedArtifacts
		if assert.Equal(t, 2, len(artifacts)) {
			assert.Equal(t, "pom.xml", artifacts[0].File)
			assert.Equal(t, "pom", artifacts[0].Type)

			assert.Equal(t, "target/my-app-1.0.jar", artifacts[1].File)
			assert.Equal(t, "jar", artifacts[1].Type)
		}
	})
	t.Run("Test uploading Maven project with fall-back to group id from parameters works", func(t *testing.T) {
		utils := newMockUtilsBundle(false, true, false)
		utils.setProperty("pom.xml", "project.version", "1.0")
		utils.setProperty("pom.xml", "project.artifactId", "my-app")
		utils.setProperty("pom.xml", "project.packaging", "pom")
		utils.setProperty("pom.xml", "project.build.finalName", "my-app-1.0")
		utils.AddFile("pom.xml", testPomXml)
		uploader := mockUploader{}
		options := createOptions()
		options.GroupID = "awesome.group"

		err := runNexusUpload(&utils, &uploader, &options)
		assert.NoError(t, err, "expected Maven upload to work")

		assert.Equal(t, "localhost:8081/repository/maven-releases/",
			uploader.GetMavenRepoURL())
		assert.Equal(t, "1.0", uploader.GetArtifactsVersion())
		assert.Equal(t, "my-app", uploader.GetArtifactsID())

		artifacts := uploader.uploadedArtifacts
		if assert.Equal(t, 1, len(artifacts)) {
			assert.Equal(t, "pom.xml", artifacts[0].File)
			assert.Equal(t, "pom", artifacts[0].Type)
		}
	})
	t.Run("Test uploading Maven project with fall-back for finalBuildName works", func(t *testing.T) {
		utils := newMockUtilsBundle(false, true, false)
		utils.setProperty("pom.xml", "project.version", "1.0")
		utils.setProperty("pom.xml", "project.groupId", "awesome.group")
		utils.setProperty("pom.xml", "project.artifactId", "my-app")
		utils.setProperty("pom.xml", "project.packaging", "jar")
		utils.AddFile("pom.xml", testPomXml)
		utils.AddFile("target/my-app-1.0.jar", []byte("contentsOfJar"))
		uploader := mockUploader{}
		options := createOptions()

		err := runNexusUpload(&utils, &uploader, &options)
		assert.NoError(t, err, "expected Maven upload to work")

		assert.Equal(t, "localhost:8081/repository/maven-releases/",
			uploader.GetMavenRepoURL())
		assert.Equal(t, "1.0", uploader.GetArtifactsVersion())
		assert.Equal(t, "my-app", uploader.GetArtifactsID())

		artifacts := uploader.uploadedArtifacts
		if assert.Equal(t, 2, len(artifacts)) {
			assert.Equal(t, "pom.xml", artifacts[0].File)
			assert.Equal(t, "pom", artifacts[0].Type)
			assert.Equal(t, "target/my-app-1.0.jar", artifacts[1].File)
			assert.Equal(t, "jar", artifacts[1].Type)
		}
	})
	t.Run("Test uploading Maven project with application module and finalName works", func(t *testing.T) {
		utils := newMockUtilsBundle(false, true, false)
		utils.setProperty("pom.xml", "project.version", "1.0")
		utils.setProperty("pom.xml", "project.groupId", "com.mycompany.app")
		utils.setProperty("pom.xml", "project.artifactId", "my-app")
		utils.setProperty("pom.xml", "project.packaging", "pom")
		utils.setProperty("pom.xml", "project.build.finalName", "my-app-1.0")
		utils.setProperty("application/pom.xml", "project.version", "1.0")
		utils.setProperty("application/pom.xml", "project.groupId", "com.mycompany.app")
		utils.setProperty("application/pom.xml", "project.artifactId", "my-app-app")
		utils.setProperty("application/pom.xml", "project.packaging", "war")
		utils.setProperty("application/pom.xml", "project.build.finalName", "final-artifact")
		utils.setProperty("integration-tests/pom.xml", "project.version", "1.0")
		utils.setProperty("integration-tests/pom.xml", "project.groupId", "com.mycompany.app")
		utils.setProperty("integration-tests/pom.xml", "project.artifactId", "my-app-app-integration-tests")
		utils.setProperty("integration-tests/pom.xml", "project.packaging", "jar")
		utils.setProperty("integration-tests/pom.xml", "project.build.finalName", "final-artifact")
		utils.setProperty("unit-tests/pom.xml", "project.version", "1.0")
		utils.setProperty("unit-tests/pom.xml", "project.groupId", "com.mycompany.app")
		utils.setProperty("unit-tests/pom.xml", "project.artifactId", "my-app-app-unit-tests")
		utils.setProperty("unit-tests/pom.xml", "project.packaging", "jar")
		utils.setProperty("unit-tests/pom.xml", "project.build.finalName", "final-artifact")
		utils.setProperty("performance-tests/pom.xml", "project.version", "1.0")
		utils.setProperty("performance-tests/pom.xml", "project.groupId", "com.mycompany.app")
		utils.setProperty("performance-tests/pom.xml", "project.artifactId", "my-app-app")
		utils.setProperty("performance-tests/pom.xml", "project.packaging", "")
		utils.AddFile("pom.xml", testPomXml)
		utils.AddFile("application/pom.xml", testPomXml)
		utils.AddFile("application/target/final-artifact.war", []byte("contentsOfJar"))
		utils.AddFile("application/target/final-artifact-classes.jar", []byte("contentsOfClassesJar"))
		utils.AddFile("integration-tests/pom.xml", testPomXml)
		utils.AddFile("integration-tests/target/final-artifact-integration-tests.jar", []byte("contentsOfJar"))
		utils.AddFile("unit-tests/pom.xml", testPomXml)
		utils.AddFile("unit-tests/target/final-artifact-unit-tests.jar", []byte("contentsOfJar"))
		utils.AddFile("performance-tests/pom.xml", testPomXml)
		uploader := mockUploader{}
		options := createOptions()

		err := runNexusUpload(&utils, &uploader, &options)
		assert.NoError(t, err, "expected upload of maven project with application module to succeed")
		assert.Equal(t, "1.0", uploader.GetArtifactsVersion())
		assert.Equal(t, "my-app", uploader.GetArtifactsID())

		artifacts := uploader.uploadedArtifacts
		if assert.Equal(t, 4, len(artifacts)) {
			assert.Equal(t, "application/pom.xml", artifacts[0].File)
			assert.Equal(t, "pom", artifacts[0].Type)

			assert.Equal(t, "application/target/final-artifact.war", artifacts[1].File)
			assert.Equal(t, "war", artifacts[1].Type)

			assert.Equal(t, "application/target/final-artifact-classes.jar", artifacts[2].File)
			assert.Equal(t, "jar", artifacts[2].Type)

			assert.Equal(t, "pom.xml", artifacts[3].File)
			assert.Equal(t, "pom", artifacts[3].Type)

		}
		if assert.Equal(t, 2, len(utils.execRunner.Calls)) {
			expectedParameters1 := []string{
				"-Durl=http://localhost:8081/repository/maven-releases/",
				"-DgroupId=com.mycompany.app",
				"-Dversion=1.0",
				"-DartifactId=my-app-app",
				"-Dfile=application/pom.xml",
				"-Dpackaging=pom",
				"-Dfiles=application/target/final-artifact.war,application/target/final-artifact-classes.jar",
				"-Dclassifiers=,classes",
				"-Dtypes=war,jar",
				"-Dorg.slf4j.simpleLogger.log.org.apache.maven.cli.transfer.Slf4jMavenTransferListener=warn",
				"--batch-mode",
				deployGoal}
			assert.Equal(t, len(expectedParameters1), len(utils.execRunner.Calls[0].Params))
			assert.Equal(t, mock.ExecCall{Exec: "mvn", Params: expectedParameters1}, utils.execRunner.Calls[0])

			expectedParameters2 := []string{
				"-Durl=http://localhost:8081/repository/maven-releases/",
				"-DgroupId=com.mycompany.app",
				"-Dversion=1.0",
				"-DartifactId=my-app",
				"-Dfile=pom.xml",
				"-Dpackaging=pom",
				"-Dorg.slf4j.simpleLogger.log.org.apache.maven.cli.transfer.Slf4jMavenTransferListener=warn",
				"--batch-mode",
				deployGoal}
			assert.Equal(t, len(expectedParameters2), len(utils.execRunner.Calls[1].Params))
			assert.Equal(t, mock.ExecCall{Exec: "mvn", Params: expectedParameters2}, utils.execRunner.Calls[1])
		}
	})
	t.Run("Write credentials settings", func(t *testing.T) {
		utils := newMockUtilsBundle(false, true, false)
		utils.setProperty("pom.xml", "project.version", "1.0")
		utils.setProperty("pom.xml", "project.groupId", "com.mycompany.app")
		utils.setProperty("pom.xml", "project.artifactId", "my-app")
		utils.setProperty("pom.xml", "project.packaging", "pom")
		utils.setProperty("pom.xml", "project.build.finalName", "my-app-1.0")
		utils.AddFile("pom.xml", testPomXml)
		uploader := mockUploader{}
		options := createOptions()
		options.User = "admin"
		options.Password = "admin123"

		err := runNexusUpload(&utils, &uploader, &options)
		assert.NoError(t, err, "expected Maven upload to work")

		assert.Equal(t, 1, len(utils.execRunner.Calls))
		expectedParameters1 := []string{
			"--settings",
			settingsPath,
			"-Durl=http://localhost:8081/repository/maven-releases/",
			"-DgroupId=com.mycompany.app",
			"-Dversion=1.0",
			"-DartifactId=my-app",
			"-DrepositoryId=" + settingsServerID,
			"-Dfile=pom.xml",
			"-Dpackaging=pom",
			"-Dorg.slf4j.simpleLogger.log.org.apache.maven.cli.transfer.Slf4jMavenTransferListener=warn",
			"--batch-mode",
			deployGoal}
		assert.Equal(t, len(expectedParameters1), len(utils.execRunner.Calls[0].Params))
		assert.Equal(t, mock.ExecCall{Exec: "mvn", Params: expectedParameters1}, utils.execRunner.Calls[0])

		expectedEnv := []string{"NEXUS_username=admin", "NEXUS_password=admin123"}
		assert.Equal(t, 2, len(utils.execRunner.Env))
		assert.Equal(t, expectedEnv, utils.execRunner.Env)

		assert.False(t, utils.HasFile(settingsPath))
		assert.True(t, utils.HasRemovedFile(settingsPath))
	})
}

func TestSetupNexusCredentialsSettingsFile(t *testing.T) {
	utils := newMockUtilsBundle(false, true, false)
	options := nexusUploadOptions{User: "admin", Password: "admin123"}
	mavenOptions := maven.ExecuteOptions{}
	settingsPath, err := setupNexusCredentialsSettingsFile(&utils, &options, &mavenOptions)

	assert.NoError(t, err, "expected setting up credentials settings.xml to work")
	assert.Equal(t, 0, len(utils.execRunner.Calls))
	expectedEnv := []string{"NEXUS_username=admin", "NEXUS_password=admin123"}
	assert.Equal(t, 2, len(utils.execRunner.Env))
	assert.Equal(t, expectedEnv, utils.execRunner.Env)

	assert.True(t, settingsPath != "")
	assert.True(t, utils.HasFile(settingsPath))
}<|MERGE_RESOLUTION|>--- conflicted
+++ resolved
@@ -56,11 +56,7 @@
 	pom[expression] = value
 }
 
-<<<<<<< HEAD
-func (m *mockUtilsBundle) evaluate(options *maven.Options, expression string) (string, error) {
-=======
 func (m *mockUtilsBundle) evaluate(options *maven.EvaluateOptions, expression string) (string, error) {
->>>>>>> 6116fe55
 	pom := m.properties[options.PomPath]
 	if pom == nil {
 		return "", fmt.Errorf("pom file '%s' not found", options.PomPath)
