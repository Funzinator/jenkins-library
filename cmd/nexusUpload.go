--- conflicted
+++ resolved
@@ -35,12 +35,7 @@
 
 	getEnvParameter(path, name string) string
 	getExecRunner() execRunner
-<<<<<<< HEAD
-	evaluate(options *maven.Options, expression string) (string, error)
-	glob(pattern string) (matches []string, err error)
-=======
 	evaluate(options *maven.EvaluateOptions, expression string) (string, error)
->>>>>>> 6116fe55
 }
 
 type utilsBundle struct {
@@ -80,17 +75,8 @@
 	return u.execRunner
 }
 
-<<<<<<< HEAD
-func (u *utilsBundle) evaluate(options *maven.Options, expression string) (string, error) {
-	return maven.Evaluate(options, expression, u.getExecRunner())
-}
-
-func (u *utilsBundle) glob(pattern string) (matches []string, err error) {
-	return doublestar.Glob(pattern)
-=======
 func (u *utilsBundle) evaluate(options *maven.EvaluateOptions, expression string) (string, error) {
 	return maven.Evaluate(options, expression, u.getExecRunner())
->>>>>>> 6116fe55
 }
 
 func nexusUpload(options nexusUploadOptions, _ *telemetry.CustomData) {
@@ -393,11 +379,7 @@
 	pomPath, targetFolder string) error {
 	pomFile := composeFilePath(pomPath, "pom", "xml")
 
-<<<<<<< HEAD
-	evaluateOptions := &maven.Options{
-=======
 	evaluateOptions := &maven.EvaluateOptions{
->>>>>>> 6116fe55
 		PomPath:            pomFile,
 		GlobalSettingsFile: options.GlobalSettingsFile,
 		M2Path:             options.M2Path,
