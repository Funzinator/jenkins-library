--- conflicted
+++ resolved
@@ -1,16 +1,12 @@
 package cmd
 
 import (
-<<<<<<< HEAD
 	"encoding/json"
 	"errors"
-	"golang.org/x/tools/go/ssa/interp/testdata/src/fmt"
 	"io/ioutil"
 	"strings"
 
-=======
 	"fmt"
->>>>>>> 9c9f7dc4
 	"github.com/SAP/jenkins-library/pkg/command"
 	"github.com/SAP/jenkins-library/pkg/log"
 	"github.com/SAP/jenkins-library/pkg/maven"
@@ -19,7 +15,6 @@
 	"github.com/SAP/jenkins-library/pkg/piperutils"
 	"github.com/SAP/jenkins-library/pkg/telemetry"
 	"github.com/ghodss/yaml"
-	"io/ioutil"
 )
 
 func nexusUpload(config nexusUploadOptions, telemetryData *telemetry.CustomData) {
@@ -147,11 +142,11 @@
 			return err
 		}
 		for _, classifier := range classifiers {
-			fileName := artifactID + "-" + classifier.classifier + "." + classifier.fileType
+			fileName := artifactID + "-" + classifier.Classifier + "." + classifier.FileType
 			if targetFolder != "" {
 				fileName = targetFolder + "/" + fileName
 			}
-			err = nexusClient.AddArtifact(nexus.ArtifactDescription{File: fileName, Type: classifier.fileType, Classifier: classifier.classifier, ID: artifactID})
+			err = nexusClient.AddArtifact(nexus.ArtifactDescription{File: fileName, Type: classifier.FileType, Classifier: classifier.Classifier, ID: artifactID})
 			if err != nil {
 				return err
 			}
@@ -185,8 +180,8 @@
 }
 
 type classifierDescription struct {
-	classifier string `json:"classifier"`
-	fileType   string `json:"type"`
+	Classifier string `json:"classifier"`
+	FileType   string `json:"type"`
 }
 
 func getClassifiers(classifiersAsJSON string) ([]classifierDescription, error) {
